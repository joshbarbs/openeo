<<<<<<< HEAD
const modeSwitchContainer = document.getElementById("modeSwitchContainer");

let lastToggle = "";

function toggleDetail(_id) {
	/* Hide the last object. */
	if (lastToggle != "") {
		let oldToggle = document.getElementById(lastToggle);
		oldToggle.style.display = 'none';
	}
	
	let obj = document.getElementById(_id);
	
	if (obj.style.display == 'none')
		obj.style.display = 'block';
	else
		obj.style.display = 'none';
	
	lastToggle = _id;
}

modeSwitchContainer.style.display = 'none';
modeSwitchContainer.style.visibility = 'hidden';
=======
const modeSwitchContainer = document.getElementById("modeSwitchContainer");

let lastToggle = "";

function toggleDetail(_id) {
	/* Hide the last object. */
	if (lastToggle != "") {
		let oldToggle = document.getElementById(lastToggle);
		oldToggle.style.display = 'none';
	}
	
	let obj = document.getElementById(_id);
	
	if (obj.style.display == 'none')
		obj.style.display = 'block';
	else
		obj.style.display = 'none';
	
	lastToggle = _id;
}

function requestRestart() {
	fetch("/restart").then(() => {});
	makeToast("Waiting for openeo to restart...");
	window.setTimeout(() => {
		window.location.href = "/?reloadtoast=1";
	}, 7000); // 7 seconds, by experimenting, is enough.
}

window.onload = function() {
	const url = new URL(window.location.href);
	const params = new URLSearchParams(url.search);

	if (params.get('toast2success') != null) {
		makeToast("Settings have been saved");
	}
}

modeSwitchContainer.style.display = 'none';
modeSwitchContainer.style.visibility = 'hidden';
>>>>>>> f35bbe79
<|MERGE_RESOLUTION|>--- conflicted
+++ resolved
@@ -1,66 +1,40 @@
-<<<<<<< HEAD
-const modeSwitchContainer = document.getElementById("modeSwitchContainer");
-
-let lastToggle = "";
-
-function toggleDetail(_id) {
-	/* Hide the last object. */
-	if (lastToggle != "") {
-		let oldToggle = document.getElementById(lastToggle);
-		oldToggle.style.display = 'none';
-	}
-	
-	let obj = document.getElementById(_id);
-	
-	if (obj.style.display == 'none')
-		obj.style.display = 'block';
-	else
-		obj.style.display = 'none';
-	
-	lastToggle = _id;
-}
-
-modeSwitchContainer.style.display = 'none';
-modeSwitchContainer.style.visibility = 'hidden';
-=======
-const modeSwitchContainer = document.getElementById("modeSwitchContainer");
-
-let lastToggle = "";
-
-function toggleDetail(_id) {
-	/* Hide the last object. */
-	if (lastToggle != "") {
-		let oldToggle = document.getElementById(lastToggle);
-		oldToggle.style.display = 'none';
-	}
-	
-	let obj = document.getElementById(_id);
-	
-	if (obj.style.display == 'none')
-		obj.style.display = 'block';
-	else
-		obj.style.display = 'none';
-	
-	lastToggle = _id;
-}
-
-function requestRestart() {
-	fetch("/restart").then(() => {});
-	makeToast("Waiting for openeo to restart...");
-	window.setTimeout(() => {
-		window.location.href = "/?reloadtoast=1";
-	}, 7000); // 7 seconds, by experimenting, is enough.
-}
-
-window.onload = function() {
-	const url = new URL(window.location.href);
-	const params = new URLSearchParams(url.search);
-
-	if (params.get('toast2success') != null) {
-		makeToast("Settings have been saved");
-	}
-}
-
-modeSwitchContainer.style.display = 'none';
-modeSwitchContainer.style.visibility = 'hidden';
->>>>>>> f35bbe79
+const modeSwitchContainer = document.getElementById("modeSwitchContainer");
+
+let lastToggle = "";
+
+function toggleDetail(_id) {
+	/* Hide the last object. */
+	if (lastToggle != "") {
+		let oldToggle = document.getElementById(lastToggle);
+		oldToggle.style.display = 'none';
+	}
+	
+	let obj = document.getElementById(_id);
+	
+	if (obj.style.display == 'none')
+		obj.style.display = 'block';
+	else
+		obj.style.display = 'none';
+	
+	lastToggle = _id;
+}
+
+function requestRestart() {
+	fetch("/restart").then(() => {});
+	makeToast("Waiting for openeo to restart...");
+	window.setTimeout(() => {
+		window.location.href = "/?reloadtoast=1";
+	}, 7000); // 7 seconds, by experimenting, is enough.
+}
+
+window.onload = function() {
+	const url = new URL(window.location.href);
+	const params = new URLSearchParams(url.search);
+
+	if (params.get('toast2success') != null) {
+		makeToast("Settings have been saved");
+	}
+}
+
+modeSwitchContainer.style.display = 'none';
+modeSwitchContainer.style.visibility = 'hidden';