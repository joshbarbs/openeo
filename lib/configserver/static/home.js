<<<<<<< HEAD
const canvas = document.getElementById("clockCanvas");
const ctx = canvas.getContext("2d");
const startText = document.getElementById("startTime");
const endText = document.getElementById("endTime");
const currentLimText = document.getElementById("currLim");
const modeSwitchSchedule = document.getElementById("modeSwitchSchedule");
const modeSwitchManual = document.getElementById("modeSwitchManual");
const modeSwitchRemote = document.getElementById("modeSwitchRemote");
const modeSwitchContainer = document.getElementById("modeSwitchContainer");
const modeName = document.getElementById("modeName");
const timeDisplay = document.getElementById("timeDisplay");
const innerStateDisplay = document.getElementById("innerStateDisplay");
const burgerBox = document.getElementById("burgerBox");
const statusWhatDoing = document.getElementById("statusWhatDoing");
const statusChargeCurrent = document.getElementById("statusChargeCurrent");
const statusChargeVolt = document.getElementById("statusChargeVolt");
const statusChargePower = document.getElementById("statusChargePower");
const statusInfo = document.getElementById("statusInfo");

let centerX = canvas.width / 2;
let centerY = canvas.height / 2;
let radiusLarge = 170;
let radiusSmall = 100;
let canvasLarge = 450;
let canvasSmall = 250;
let dragMode = 0;		// 0 = Not dragging, 1 = Dragging timer dot, 2 = Dragging current limit dot
let dragging = null;		
let drawMobile = false;

let slideClickPosTol = 0.2;
let swClickPosTol = 0.1;

// dynamically computed
let powerSwitchWidth = 0;
let powerSwitchYPos = 0;
let powerSwitchHeight = 0;
let powerSwitchRounding = 0;

let currentLimYRelPos = 0.4;
let currentLimXRelPos = 0.55;

let currentLimPos = 0.0;
let currentLimVal = 0;

let currentLimMode = { 'schedule' : 32, 'manual' : 32, 'remote' : -1 };

const maxCurrentLim = 32;
const minCurrentLim = 6;   // Defined by Type2 standard

const toastFadeRate = 0.01;
const toastFadePeriod = 100;

let currentMode = "manual";  // 'schedule', 'manual', 'remote'
let manualOnState = true;

let reqMissedResponses = 0;

let updateTick = 0;
let updateFreq = 1;

let firstPoll = false;

// assume charger comms start OK
let chargerCommsOk = true;

// Schedule is saved after no alterations to schedule for 5 seconds.
const scheduleSaveAuto = 5000;

function parseTimeToAngle(time) {
	let hours = parseInt(time.substring(0, 2));
	let minutes = parseInt(time.substring(2));
	let totalMinutes = hours * 60 + minutes; 
	return (totalMinutes / 1440) * 2 * Math.PI - Math.PI / 2;
}

let dots = [
	{ angle: parseTimeToAngle("0000"), color: "#4dabf7" } ,
	{ angle: parseTimeToAngle("0000"), color: "#f74d4d" }
];

let lastScheduleDots = window.structuredClone(dots);

console.log("down");
['mousedown','touchstart'].forEach(event=>
	canvas.addEventListener(event, (e) => {
		const { x, y } = getMousePos(e);
		
		if (currentMode == "schedule") {
			dots.forEach((dot, index) => {
				if (isInsideDot(x, y, dot.angle)) {
					dragMode = 1;
					dragging = index;
					return;
				}
			});
		}
		
		if (isInsideCurrentLimSlider(x, y, false) !== null) {
			console.log("In slider range");
			dragMode = 2;
			dragging = null;
		}
	})
);
console.log("move");

function mouseTouchArcEvent(e) {
	const { x, y } = getMousePos(e);
	dots[dragging].angle = Math.atan2(y - centerY, x - centerX);
	drawUI();
}

function mouseTouchSliderEvent(e) {
	const { x, y } = getMousePos(e);
	let pos = isInsideCurrentLimSlider(x, y, true);
	if (pos !== null) {
		currentLimPos = pos;
		updateCurrentLimText();
		drawUI();
	}
}

canvas.addEventListener("mousemove", (e) => {
	if (dragMode == 1) {
		mouseTouchArcEvent(e);
	} else if (dragMode == 2) {
		mouseTouchSliderEvent(e);
	}
});

console.log("movetouch");
canvas.addEventListener("touchmove", (e) => {
	if (dragMode == 1 && currentMode == "schedule") {
		e.preventDefault(); // Prevents scrolling
		mouseTouchArcEvent(e);
	} else if (dragMode == 2) {
		e.preventDefault(); 
		mouseTouchSliderEvent(e);
	}
}, { passive: false }); // Needed so you can call preventDefault

console.log("up");

['mouseup','touchend'].forEach(event=>
	canvas.addEventListener(event, (e) => {
		const { x, y } = getMousePos(e);
		
		if (dragMode == 1 && currentMode == "schedule") {
			window.setTimeout(() => { saveSchedule(true); }, scheduleSaveAuto);
		} else if (dragMode == 2) {
			snapCurrent();
			saveCurrentLimit();
		}
		
		if (currentMode == "manual") {
			if (isInsidePowerSwitch(x, y)) {
				console.log("insidePowerSwitch state ", manualOnState);
				manualOnState = !manualOnState;
				console.log('Save state: power switch change');
				saveState();
				drawUI();
			}
		}
		
		dragMode = 0;
		dragging = null
	})
);

/* Icon event listeners */
['mousedown','touchstart'].forEach(event=>
	modeSwitchSchedule.addEventListener(event, () => {
		switchTo("schedule")
	})
);
['mousedown','touchstart'].forEach(event=>
	modeSwitchManual.addEventListener(event, () => {
		switchTo("manual")
	})
);

/* Coming soon. */
/*
['mousedown','touchstart'].forEach(event=>
	modeSwitchRemote.addEventListener(event, () => {
		switchTo("remote")
	})
);
*/

['mousedown','touchstart'].forEach(event=>
	burgerBox.addEventListener(event, () => {
		makeToast("This will do something, eventually.  Well, I guess this -is- something, but probably not what you wanted.  Or is it?");
	})
);

function redrawModes() {
	modeSwitchSchedule.classList.remove("disabled");
	modeSwitchManual.classList.remove("disabled");
	//modeSwitchRemote.classList.remove("disabled");
	
	if (chargerCommsOk) {
		if (currentMode == "schedule") {
			modeSwitchSchedule.classList.add("active");
			modeSwitchManual.classList.remove("active");
			//modeSwitchRemote.classList.remove("active");
			modeName.innerHTML = "Schedule Mode";
		} else if (currentMode == "manual") {
			modeSwitchSchedule.classList.remove("active");
			modeSwitchManual.classList.add("active");
			//modeSwitchRemote.classList.remove("active");
			modeName.innerHTML = "Manual Mode";
		} else if (currentMode == "remote") {
			modeSwitchSchedule.classList.remove("active");
			modeSwitchManual.classList.remove("active");
			//modeSwitchRemote.classList.add("active");
			modeName.innerHTML = "Remote Function Mode";
		}
	} else {
		modeSwitchSchedule.classList.remove("active");
		modeSwitchManual.classList.remove("active");
		//modeSwitchRemote.classList.remove("active");
		modeSwitchSchedule.classList.add("disabled");
		modeSwitchManual.classList.add("disabled");
		//modeSwitchRemote.classList.add("disabled");
		modeName.innerHTML = "Charger Unreachable";
	}
}

function getRadius() {
	if (drawMobile)
		return radiusSmall;
	else
		return radiusLarge;
}

function isInsideCurrentLimSlider(x, y, ignoreY) {
	radius = getRadius();
	x0 = centerX - (radius*currentLimXRelPos) - (radius*slideClickPosTol);
	xs = centerX - (radius*currentLimXRelPos);
	x1 = centerX + (radius*currentLimXRelPos) + (radius*slideClickPosTol);
	xe = centerX + (radius*currentLimXRelPos);
	y0 = centerY + (radius*currentLimYRelPos) - (radius*slideClickPosTol);
	y1 = centerY + (radius*currentLimYRelPos) + (radius*slideClickPosTol);
	
	if (x >= x0 && x <= x1) {
		if (ignoreY || (y >= y0 && y <= y1)) {
			// return the clamped fractional position on the slider
			return clamp((x - xs) / (xe - xs), 0, 1);
		}
	}
	
	return null;
}

function isInsidePowerSwitch(x, y) {
	radius = getRadius();
	x0 = centerX - (powerSwitchWidth/2) - (radius*swClickPosTol);
	y0 = centerY - powerSwitchYPos - (radius*swClickPosTol)
	x1 = centerX + (powerSwitchWidth/2) + (radius*swClickPosTol);
	y1 = centerY - powerSwitchYPos + powerSwitchHeight + (radius*swClickPosTol);
	
	return (x >= x0 && x <= x1 && y >= y0 && y <= y1);
}

function updateCurrentLimSliderForRemoteValue(remVal) {
	console.log('updateCurrentLimSliderForRemoteValue value ' + remVal);
	currentLimPos = (remVal - minCurrentLim) / (maxCurrentLim - minCurrentLim);
	currentLimPos = clamp(currentLimPos, 0, 1);
	currentLimVal = remVal;
	updateCurrentLimText();
}

function updateCurrentLimText() {
	tempLimVal = Math.floor(minCurrentLim + ((maxCurrentLim - minCurrentLim) * currentLimPos));
	console.log('updateCurrentLimText value ' + tempLimVal + ' curPos ' + currentLimPos);
	currentLimText.innerHTML = tempLimVal.toString() + "A";
}

function snapCurrent() {
	currentLimVal = minCurrentLim + Math.floor((maxCurrentLim - minCurrentLim) * currentLimPos);
	currentLimMode[currentMode] = currentLimVal;
	console.log('New current limit for mode ', currentMode, ' is ', currentLimVal);
	
	currentLimPos = (currentLimVal - minCurrentLim) / (maxCurrentLim - minCurrentLim);
	updateCurrentLimText();
	console.log('Save state: current limit');
	saveState();
	drawUI();
	updateStatus();
	
	canvas.style.visibility = 'visible';
}

function isInsideDot(x, y, angle) {
	radius = getRadius();
	const dotX = centerX + radius * Math.cos(angle);
	const dotY = centerY + radius * Math.sin(angle);
	return Math.hypot(x - dotX, y - dotY) < 15;
}

function angleToTime(angle) {
	let totalMinutes = Math.floor(((angle + Math.PI / 2) / (2 * Math.PI)) * 1440) % 1440;
	if (totalMinutes < 0) totalMinutes += 1440;
	let hours = Math.floor(totalMinutes / 60);
	let minutes = totalMinutes % 60;
	
	// time adjustment has a 5 minute resolution
	minutes = minutes - (minutes % 5);
	
	return hours.toString().padStart(2, '0') + minutes.toString().padStart(2, '0');
}

function clamp(num, min, max) {
  return num <= min 
    ? min 
    : num >= max 
      ? max 
      : num
}

function normalizeAngle(angle) {
    // Normalize angle to [0, 2π)
    return (angle % (2 * Math.PI) + 2 * Math.PI) % (2 * Math.PI);
}

function drawUI() {
	redrawModes();
	
	if (currentMode == "schedule") {
		drawClock();
		drawCurrentLimit();
	} else if (currentMode == "manual") {
		drawPowerSwitch();
		drawCurrentLimit();
	} else if (currentMode == "remote") {
		drawRemoteMode();
		drawCurrentLimit();
	}
}

function drawClock() {
	radius = getRadius();
	ctx.clearRect(0, 0, canvas.width, canvas.height);
	ctx.beginPath();
	ctx.arc(centerX, centerY, radius, 0, Math.PI * 2);
	ctx.strokeStyle = "white";
	ctx.lineWidth = 4;
	ctx.stroke();
	
	// @TODO: rework this into a conic gradient around the centre of the arc?
	const gradient = ctx.createLinearGradient(
		centerX + radius * Math.cos(dots[0].angle),
		centerY + radius * Math.sin(dots[0].angle),
		centerX + radius * Math.cos(dots[1].angle),
		centerY + radius * Math.sin(dots[1].angle)
	);
	gradient.addColorStop(0, dots[0].color);
	gradient.addColorStop(1, dots[1].color);
	
	ctx.beginPath();
	ctx.strokeStyle = gradient;
	ctx.lineWidth = 10;
	ctx.arc(centerX, centerY, radius, dots[0].angle, dots[1].angle, false);
	ctx.stroke();
	
	dots.forEach((dot) => {{
		const dotX = centerX + radius * Math.cos(dot.angle);
		const dotY = centerY + radius * Math.sin(dot.angle);
		ctx.beginPath();
		ctx.arc(dotX, dotY, 12, 0, Math.PI * 2);
		ctx.fillStyle = dot.color;
		ctx.fill();
	}});

	timeDisplay.style.visibility = 'visible';
	innerStateDisplay.style.visibility = 'hidden';
	
	startText.innerHTML = angleToTime(dots[0].angle);
	endText.innerHTML = angleToTime(dots[1].angle);
}

function drawPowerSwitch() {
	radius = getRadius();
	
	powerSwitchWidth = radius*1.0;
	powerSwitchYPos = radius*0.6;
	powerSwitchHeight = radius*0.40;
	powerSwitchRounding = powerSwitchHeight/2;
	
	ctx.clearRect(0, 0, canvas.width, canvas.height);
	
	// Background and border goes 'green' when on
	if (manualOnState) {
		ctx.fillStyle = "#44aa44";
		ctx.strokeStyle = "#44ff44";
	} else {
		ctx.fillStyle = "#333333";
		ctx.strokeStyle = "#aaaaaa";
	}
	
	ctx.lineWidth = 2;
	ctx.beginPath();
	ctx.roundRect(centerX - (powerSwitchWidth/2), centerY - powerSwitchYPos, powerSwitchWidth, powerSwitchHeight, powerSwitchRounding);
	ctx.stroke();
	ctx.fill();
	
	// Draw 'ON' or 'OFF' position.
	// Follow Apple style: off to the left, on to the right.
	circlePadding = 4;
	circleRadius = (powerSwitchHeight / 2) - circlePadding;
	
	if (manualOnState)
		circleX = centerX + (powerSwitchWidth/2) - circleRadius - circlePadding;
	else
		circleX = centerX - (powerSwitchWidth/2) + circleRadius + circlePadding;
	
	circleY = centerY - powerSwitchYPos + (powerSwitchHeight / 2);
	
	ctx.lineWidth = 1;
	ctx.strokeStyle = "#aaaaaa";
	ctx.fillStyle = "#dddddd";
	
	ctx.beginPath();
	ctx.arc(circleX, circleY, circleRadius, 0, 2 * Math.PI);
	ctx.stroke();
	ctx.fill();

	timeDisplay.style.visibility = 'hidden';
	innerStateDisplay.style.visibility = 'visible';
	
	if (manualOnState)
		innerStateDisplay.innerHTML = '<p>Charging Enabled</p>';
	else
		innerStateDisplay.innerHTML = '<p>Charging Disabled</p>';
}

function drawRemoteMode() {
	ctx.clearRect(0, 0, canvas.width, canvas.height);
	innerStateDisplay.innerHTML = '<p>Remote Mode</p><p>3 Modules Enabled</p>';
	
	timeDisplay.style.visibility = 'hidden';
	innerStateDisplay.style.visibility = 'visible';
}

function drawCurrentLimit() {
	radius = getRadius();
	let x0 = centerX - (radius*currentLimXRelPos);
	let x1 = centerX + (radius*currentLimXRelPos);
	let y = centerY + (radius*currentLimYRelPos);
	
	radius = getRadius();
	ctx.beginPath();
	ctx.moveTo(x0, y);
	ctx.lineTo(x0 + (currentLimPos * (x1 - x0)), y);
	ctx.strokeStyle = "#ffffff";
	ctx.lineWidth = 4;
	ctx.stroke();
	ctx.beginPath();
	ctx.lineTo(x0 + (currentLimPos * (x1 - x0)), y);
	ctx.lineTo(x1, y);
	ctx.strokeStyle = "#888888";
	ctx.lineWidth = 4;
	ctx.stroke();
	
	ctx.beginPath();
	ctx.lineWidth = 0;
	ctx.strokeStyle = "#ffffff";
	ctx.arc(x0 + (currentLimPos * (x1 - x0)), y, 5, 0, Math.PI * 2);
	ctx.fillStyle = "#ffffff";
	ctx.fill();
	ctx.stroke();
}

function saveSchedule(report) {
	const start = angleToTime(dots[0].angle);
	const end = angleToTime(dots[1].angle);
	
	console.log('Going to save schedule ' + start + ' ' + end);
	console.log('LastSchedule ' + JSON.stringify(lastScheduleDots));
	
	fetch('/setconfig', {
		method: 'POST',
		headers: {
			'Content-Type': 'application/json',
		},
		body: JSON.stringify({ scheduler: { schedule: [{ start: start, end: end, amps : currentLimMode['schedule'] }]}}),
	})
	.then(response => response.json())
	.then(data => {
		if (report) {
			makeToast('Saved new schedule');
		}
	})
	.catch(error => {
		makeToastError('Unable to save state: no response from charger');
	});
}

function saveState() {
	const start = angleToTime(dots[0].angle);
	const end = angleToTime(dots[1].angle);
	
	if (!firstPoll) {
		console.log('Not saving state as first config poll not done');
		return;
	}
	
	console.log('Going to save state');
	
	switch_enabled = 0;
	schedule_enabled = 0;
	
	if (currentMode == "manual")
		switch_enabled = 1;
	if (currentMode == "schedule")
		schedule_enabled = 1;
	
	fetch('/setconfig', {
		method: 'POST',
		headers: {
			'Content-Type': 'application/json',
		},
		body: JSON.stringify({ "switch" : { enabled : switch_enabled, on : manualOnState, amps : currentLimMode['manual'] }, 
		                       //"scheduler" : { enabled : schedule_enabled, amps : currentLimVal, schedule : [{ start : start, end : end }]}
							 }),
	})
	.then(response => response.json())
	.then(data => {
		// Do nothing: the state change is apparent to the user.
	})
	.catch(error => {
		makeToastError('Unable to save state: ' + error.toString())
	});
	
	// Update the status quickly after for user feedback (Set two requests so we catch the edge)
	// @FUTURE: this is really hacky because the internal state of the charger only updates once per second
	window.setTimeout(() => { updateStatus(true); }, 500);
	window.setTimeout(() => { updateStatus(true); }, 1500);
}

function saveCurrentLimit() {
	if (currentMode == "schedule")
		saveSchedule(false);
	else if (currentMode == "manual")
		saveState();
	else
		console.log('Not implemented saving current limit for mode ', currentMode);
}

function saveMode() {
	console.log('saveMode(' + currentMode + ')');
	
	/* This has a specific endpoint because it has side effects. */
	fetch('/setmode', {
		method: 'POST',
		headers: {
			'Content-Type': 'application/json',
		},
		body: JSON.stringify({ newmode : currentMode }),
	})
	.then(response => response.json())
	.then(data => {
		/* Do nothing: the state change is apparent to the user. */
		console.log('Mode change request complete');
	})
	.catch(error => {
		makeToastError('Unable to save state: ' + error.toString())
	});
}

function switchTo(newMode) {
	currentMode = newMode;
	updateCurrentLimSliderForRemoteValue(currentLimMode[currentMode]);
	currentLimVal = currentLimMode[currentMode];
	console.log('Current mode limits: ', currentLimMode)
	drawUI();
	saveMode();
	updateConfig();
	saveState();
	snapCurrent();
}

function windowSizeAdjust() {
	// Responsive design: if window size < X pix, scale down clock
	if (window.innerWidth < 850 || window.innerHeight < 850) {
		// small clock
		drawMobile = true;
		canvas.width = canvasSmall;
		canvas.height = canvasSmall;
		centerX = canvas.width / 2;
		centerY = canvas.height / 2;
		document.body.style.zIndex = 1; // trigger layout recompute
		drawUI();
	} else {
		// larger clock
		drawMobile = false;
		canvas.width = canvasLarge;
		canvas.height = canvasLarge;
		centerX = canvas.width / 2;
		centerY = canvas.height / 2;
		document.body.style.zIndex = 1; // trigger layout recompute
		drawUI();
	}
}

function updateStatus(once) {
	console.log('updateStatus ' + once + ', ' + updateTick + '/' + updateFreq);
	
	if (once || ((updateTick % updateFreq) == 0)) {
		updateTick++;
	
		fetch('/getstatus', {
			method: 'GET'
		})
		.then(function(response) { return response.json(); })
		.then(function(stat) {
			chargerCommsOk = true;
			updateFreq = 1;
			
			console.log(stat);
			reqMissedResponses = 0;
			
			statusChargeVolt.innerHTML = Math.round(stat['eo_live_voltage'], 0) + "V";
			statusChargeCurrent.innerHTML = stat['eo_p1_current'] + "/" + stat['eo_amps_requested'] + "A";
			statusChargePower.innerHTML = stat['eo_power_delivered'] + "kW";
			
			// Would need translation eventually
			if (!stat['eo_connected_to_controller']) {
				statusWhatDoing.innerHTML = "Error (Controller Fault)";
				statusWhatDoing.setAttribute("class", "");
				statusWhatDoing.classList.add("status-item");
				statusWhatDoing.classList.add("status-fault");
			} else {
				if (stat['eo_charger_state'] == 'idle') {
					statusWhatDoing.innerHTML = "Idle";
					statusWhatDoing.setAttribute("class", "");
					statusWhatDoing.classList.add("status-item");
					statusWhatDoing.classList.add("status-idle");
				} else if (stat['eo_charger_state'] == 'plug-present') {
					statusWhatDoing.innerHTML = "Waiting for Connection";
					statusWhatDoing.setAttribute("class", "");
					statusWhatDoing.classList.add("status-item");
					statusWhatDoing.classList.add("status-paused-by-connection");
				} else if (stat['eo_charger_state'] == 'car-connected') {
					statusWhatDoing.innerHTML = "Waiting for Vehicle";
					statusWhatDoing.setAttribute("class", "");
					statusWhatDoing.classList.add("status-item");
					statusWhatDoing.classList.add("status-paused-by-vehicle");
				} else if (stat['eo_charger_state'] == 'mains-fault') {
					statusWhatDoing.innerHTML = "Error";
					statusWhatDoing.setAttribute("class", "");
					statusWhatDoing.classList.add("status-item");
					statusWhatDoing.classList.add("status-fault");
				} else if (stat['eo_charger_state'] == 'charging' && stat['eo_amps_requested'] > 0) {
					statusWhatDoing.innerHTML = "Charging";
					statusWhatDoing.setAttribute("class", "");
					statusWhatDoing.classList.add("status-item");
					statusWhatDoing.classList.add("status-charging");
				} else if (stat['eo_charger_state'] == 'charging' || stat['eo_charger_state'] == 'charge-complete' || stat['eo_charger_state'] == 'charge-suspended') {
					if (currentMode == "schedule") {
						statusWhatDoing.innerHTML = "Paused (Awaiting Schedule)";
						statusWhatDoing.setAttribute("class", "");
						statusWhatDoing.classList.add("status-item");
						statusWhatDoing.classList.add("status-paused-by-evse");
					} else {
						statusWhatDoing.innerHTML = "Paused";
						statusWhatDoing.setAttribute("class", "");
						statusWhatDoing.classList.add("status-item");
						statusWhatDoing.classList.add("status-paused-by-evse");

					}
				} else {
					statusWhatDoing.innerHTML = "Unknown";
					statusWhatDoing.setAttribute("class", "");
					statusWhatDoing.classList.add("status-item");
				}
			}
			
			statusInfo.style.visibility = 'visible';
			drawUI();
		})
		.catch(error => {
			console.log('Error fetching status: ', error);
			reqMissedResponses++;
			if (reqMissedResponses >= 10) {
				console.log('Too many responses missed, backing off');
				updateFreq = 10;  // Once every 10 calls check status until we get a response
				chargerCommsOk = false;
				drawUI();
				return;
			}
		});
	}
}

function updateConfig() {
	fetch('/getconfig', {
		method: 'GET'
	})
	.then(function(response) { return response.json(); })
	.then(function(stat) {
		firstPoll = true;
		console.log('updateConfig');
		console.log(stat);
		
		// Currently only support simple schedules
		if (stat['scheduler']['schedule'].length > 0) {
			dots[0].angle = parseTimeToAngle(stat['scheduler']['schedule'][0]['start']);
			dots[1].angle = parseTimeToAngle(stat['scheduler']['schedule'][0]['end']);
			console.log('Schedule set ', dots[0].angle, dots[1].angle);
		} else {
			console.log('Schedule is too short');
		}
		
		currentLimMode['manual'] = stat?.['switch']?.amps ?? 0;
		currentLimMode['schedule'] = stat?.scheduler?.schedule?.[0]?.amps ?? 0;
		
		// determine the current mode; this is tracked in 'chargeroptions' module
		currentMode = stat?.chargeroptions?.mode ?? 'switch';
		console.log('current mode: ', currentMode);
		
		currentLimVal = currentLimMode[currentMode];
		updateCurrentLimSliderForRemoteValue(currentLimVal);
		
		console.log('current limits: ', currentLimMode);
		
		drawUI();
	})
	.catch(error => {
		console.log('Error fetching config: ', error);
	});
}

addEventListener("resize", (event) => { windowSizeAdjust() })

/* Initial state */
updateConfig();
snapCurrent();
windowSizeAdjust();
updateStatus(true);
window.setInterval(() => { updateStatus(false); }, 3000);
window.setInterval(() => { updateConfig(); }, 30000);  // Update the configuration every 30s, in case another user changes it
drawUI();
redrawModes();
updateCurrentLimText();

modeSwitchContainer.style.display = '';
=======
const canvas = document.getElementById("clockCanvas");
const ctx = canvas.getContext("2d");
const startText = document.getElementById("startTime");
const endText = document.getElementById("endTime");
const currentLimText = document.getElementById("currLim");
const modeSwitchSchedule = document.getElementById("modeSwitchSchedule");
const modeSwitchManual = document.getElementById("modeSwitchManual");
const modeSwitchRemote = document.getElementById("modeSwitchRemote");
const modeSwitchContainer = document.getElementById("modeSwitchContainer");
const modeName = document.getElementById("modeName");
const timeDisplay = document.getElementById("timeDisplay");
const innerStateDisplay = document.getElementById("innerStateDisplay");
const statusWhatDoing = document.getElementById("statusWhatDoing");
const statusChargeCurrent = document.getElementById("statusChargeCurrent");
const statusChargeVolt = document.getElementById("statusChargeVolt");
const statusChargePower = document.getElementById("statusChargePower");
const statusInfo = document.getElementById("statusInfo");

let centerX = canvas.width / 2;
let centerY = canvas.height / 2;
let radiusLarge = 170;
let radiusSmall = 100;
let canvasLarge = 450;
let canvasSmall = 250;
let dragMode = 0;		// 0 = Not dragging, 1 = Dragging timer dot, 2 = Dragging current limit dot
let dragging = null;		
let drawMobile = false;

let slideClickPosTol = 0.2;
let swClickPosTol = 0.1;

// dynamically computed
let powerSwitchWidth = 0;
let powerSwitchYPos = 0;
let powerSwitchHeight = 0;
let powerSwitchRounding = 0;

let currentLimYRelPos = 0.4;
let currentLimXRelPos = 0.55;

let currentLimPos = 0.0;
let currentLimVal = 0;

let currentLimMode = { 'schedule' : 32, 'manual' : 32, 'remote' : -1 };

const maxCurrentLim = 32;
const minCurrentLim = 6;   // Defined by Type2 standard

let currentMode = "manual";  // 'schedule', 'manual', 'remote'
let manualOnState = false;

let reqMissedResponses = 0;

let updateTick = 0;
let updateFreq = 1;

let firstPoll = false;

// assume charger comms start OK
let chargerCommsOk = true;

// Schedule is saved after no alterations to schedule for 5 seconds.
const scheduleSaveAuto = 5000;

function parseTimeToAngle(time) {
	let hours = parseInt(time.substring(0, 2));
	let minutes = parseInt(time.substring(2));
	let totalMinutes = hours * 60 + minutes; 
	return (totalMinutes / 1440) * 2 * Math.PI - Math.PI / 2;
}

let dots = [
	{ angle: parseTimeToAngle("0000"), color: "#4dabf7" } ,
	{ angle: parseTimeToAngle("0000"), color: "#f74d4d" }
];

let lastScheduleDots = window.structuredClone(dots);

console.log("down");
['mousedown','touchstart'].forEach(event=>
	canvas.addEventListener(event, (e) => {
		const { x, y } = getMousePos(e);
		
		if (currentMode == "schedule") {
			dots.forEach((dot, index) => {
				if (isInsideDot(x, y, dot.angle)) {
					dragMode = 1;
					dragging = index;
					return;
				}
			});
		}
		
		if (isInsideCurrentLimSlider(x, y, false) !== null) {
			console.log("In slider range");
			dragMode = 2;
			dragging = null;
		}
	})
);
console.log("move");

function mouseTouchArcEvent(e) {
	const { x, y } = getMousePos(e);
	dots[dragging].angle = Math.atan2(y - centerY, x - centerX);
	drawUI();
}

function mouseTouchSliderEvent(e) {
	const { x, y } = getMousePos(e);
	let pos = isInsideCurrentLimSlider(x, y, true);
	if (pos !== null) {
		currentLimPos = pos;
		updateCurrentLimText();
		drawUI();
	}
}

canvas.addEventListener("mousemove", (e) => {
	if (dragMode == 1) {
		mouseTouchArcEvent(e);
	} else if (dragMode == 2) {
		mouseTouchSliderEvent(e);
	}
});

console.log("movetouch");
canvas.addEventListener("touchmove", (e) => {
	if (dragMode == 1 && currentMode == "schedule") {
		e.preventDefault(); // Prevents scrolling
		mouseTouchArcEvent(e);
	} else if (dragMode == 2) {
		e.preventDefault(); 
		mouseTouchSliderEvent(e);
	}
}, { passive: false }); // Needed so you can call preventDefault

console.log("up");

['mouseup','touchend'].forEach(event=>
	canvas.addEventListener(event, (e) => {
		const { x, y } = getMousePos(e);
		
		if (dragMode == 1 && currentMode == "schedule") {
			window.setTimeout(() => { saveSchedule(true); }, scheduleSaveAuto);
		} else if (dragMode == 2) {
			snapCurrent();
			saveCurrentLimit();
		}
		
		if (currentMode == "manual") {
			if (isInsidePowerSwitch(x, y)) {
				console.log("insidePowerSwitch state ", manualOnState);
				manualOnState = !manualOnState;
				console.log('Save state: power switch change');
				saveState();
				drawUI();
			}
		}
		
		dragMode = 0;
		dragging = null
	})
);

/* Icon event listeners */
['mousedown','touchstart'].forEach(event=>
	modeSwitchSchedule.addEventListener(event, () => {
		switchTo("schedule")
	})
);
['mousedown','touchstart'].forEach(event=>
	modeSwitchManual.addEventListener(event, () => {
		switchTo("manual")
	})
);

/* Coming soon. */
/*
['mousedown','touchstart'].forEach(event=>
	modeSwitchRemote.addEventListener(event, () => {
		switchTo("remote")
	})
);
*/

function redrawModes() {
	modeSwitchSchedule.classList.remove("disabled");
	modeSwitchManual.classList.remove("disabled");
	//modeSwitchRemote.classList.remove("disabled");
	
	if (chargerCommsOk) {
		if (currentMode == "schedule") {
			modeSwitchSchedule.classList.add("active");
			modeSwitchManual.classList.remove("active");
			//modeSwitchRemote.classList.remove("active");
			modeName.innerHTML = "Schedule Mode";
		} else if (currentMode == "manual") {
			modeSwitchSchedule.classList.remove("active");
			modeSwitchManual.classList.add("active");
			//modeSwitchRemote.classList.remove("active");
			modeName.innerHTML = "Manual Mode";
		} else if (currentMode == "remote") {
			modeSwitchSchedule.classList.remove("active");
			modeSwitchManual.classList.remove("active");
			//modeSwitchRemote.classList.add("active");
			modeName.innerHTML = "Remote Function Mode";
		}
	} else {
		modeSwitchSchedule.classList.remove("active");
		modeSwitchManual.classList.remove("active");
		//modeSwitchRemote.classList.remove("active");
		modeSwitchSchedule.classList.add("disabled");
		modeSwitchManual.classList.add("disabled");
		//modeSwitchRemote.classList.add("disabled");
		modeName.innerHTML = "Charger Unreachable";
	}
}

function getRadius() {
	if (drawMobile)
		return radiusSmall;
	else
		return radiusLarge;
}

function isInsideCurrentLimSlider(x, y, ignoreY) {
	radius = getRadius();
	x0 = centerX - (radius*currentLimXRelPos) - (radius*slideClickPosTol);
	xs = centerX - (radius*currentLimXRelPos);
	x1 = centerX + (radius*currentLimXRelPos) + (radius*slideClickPosTol);
	xe = centerX + (radius*currentLimXRelPos);
	y0 = centerY + (radius*currentLimYRelPos) - (radius*slideClickPosTol);
	y1 = centerY + (radius*currentLimYRelPos) + (radius*slideClickPosTol);
	
	if (x >= x0 && x <= x1) {
		if (ignoreY || (y >= y0 && y <= y1)) {
			// return the clamped fractional position on the slider
			return clamp((x - xs) / (xe - xs), 0, 1);
		}
	}
	
	return null;
}

function isInsidePowerSwitch(x, y) {
	radius = getRadius();
	x0 = centerX - (powerSwitchWidth/2) - (radius*swClickPosTol);
	y0 = centerY - powerSwitchYPos - (radius*swClickPosTol)
	x1 = centerX + (powerSwitchWidth/2) + (radius*swClickPosTol);
	y1 = centerY - powerSwitchYPos + powerSwitchHeight + (radius*swClickPosTol);
	
	return (x >= x0 && x <= x1 && y >= y0 && y <= y1);
}

function updateCurrentLimSliderForRemoteValue(remVal) {
	console.log('updateCurrentLimSliderForRemoteValue value ' + remVal);
	currentLimPos = (remVal - minCurrentLim) / (maxCurrentLim - minCurrentLim);
	currentLimPos = clamp(currentLimPos, 0, 1);
	currentLimVal = remVal;
	updateCurrentLimText();
}

function updateCurrentLimText() {
	tempLimVal = Math.floor(minCurrentLim + ((maxCurrentLim - minCurrentLim) * currentLimPos));
	console.log('updateCurrentLimText value ' + tempLimVal + ' curPos ' + currentLimPos);
	currentLimText.innerHTML = tempLimVal.toString() + "A";
}

function snapCurrent() {
	currentLimVal = minCurrentLim + Math.floor((maxCurrentLim - minCurrentLim) * currentLimPos);
	currentLimMode[currentMode] = currentLimVal;
	console.log('New current limit for mode ', currentMode, ' is ', currentLimVal);
	
	currentLimPos = (currentLimVal - minCurrentLim) / (maxCurrentLim - minCurrentLim);
	updateCurrentLimText();
	console.log('Save state: current limit');
	saveState();
	drawUI();
	updateStatus();
	
	canvas.style.visibility = 'visible';
}

function isInsideDot(x, y, angle) {
	radius = getRadius();
	const dotX = centerX + radius * Math.cos(angle);
	const dotY = centerY + radius * Math.sin(angle);
	return Math.hypot(x - dotX, y - dotY) < 15;
}

function angleToTime(angle) {
	let totalMinutes = Math.floor(((angle + Math.PI / 2) / (2 * Math.PI)) * 1440) % 1440;
	if (totalMinutes < 0) totalMinutes += 1440;
	let hours = Math.floor(totalMinutes / 60);
	let minutes = totalMinutes % 60;
	
	// time adjustment has a 5 minute resolution
	minutes = minutes - (minutes % 5);
	
	return hours.toString().padStart(2, '0') + minutes.toString().padStart(2, '0');
}

function clamp(num, min, max) {
  return num <= min 
    ? min 
    : num >= max 
      ? max 
      : num
}

function normalizeAngle(angle) {
    // Normalize angle to [0, 2π)
    return (angle % (2 * Math.PI) + 2 * Math.PI) % (2 * Math.PI);
}

function drawUI() {
	redrawModes();
	
	if (currentMode == "schedule") {
		drawClock();
		drawCurrentLimit();
	} else if (currentMode == "manual") {
		drawPowerSwitch();
		drawCurrentLimit();
	} else if (currentMode == "remote") {
		drawRemoteMode();
		drawCurrentLimit();
	}
}

function drawClock() {
	radius = getRadius();
	ctx.clearRect(0, 0, canvas.width, canvas.height);
	ctx.beginPath();
	ctx.arc(centerX, centerY, radius, 0, Math.PI * 2);
	ctx.strokeStyle = "white";
	ctx.lineWidth = 4;
	ctx.stroke();
	
	// @TODO: rework this into a conic gradient around the centre of the arc?
	const gradient = ctx.createLinearGradient(
		centerX + radius * Math.cos(dots[0].angle),
		centerY + radius * Math.sin(dots[0].angle),
		centerX + radius * Math.cos(dots[1].angle),
		centerY + radius * Math.sin(dots[1].angle)
	);
	gradient.addColorStop(0, dots[0].color);
	gradient.addColorStop(1, dots[1].color);
	
	ctx.beginPath();
	ctx.strokeStyle = gradient;
	ctx.lineWidth = 10;
	ctx.arc(centerX, centerY, radius, dots[0].angle, dots[1].angle, false);
	ctx.stroke();
	
	dots.forEach((dot) => {{
		const dotX = centerX + radius * Math.cos(dot.angle);
		const dotY = centerY + radius * Math.sin(dot.angle);
		ctx.beginPath();
		ctx.arc(dotX, dotY, 12, 0, Math.PI * 2);
		ctx.fillStyle = dot.color;
		ctx.fill();
	}});

	timeDisplay.style.visibility = 'visible';
	innerStateDisplay.style.visibility = 'hidden';
	
	startText.innerHTML = angleToTime(dots[0].angle);
	endText.innerHTML = angleToTime(dots[1].angle);
}

function drawPowerSwitch() {
	radius = getRadius();
	
	powerSwitchWidth = radius*1.0;
	powerSwitchYPos = radius*0.6;
	powerSwitchHeight = radius*0.40;
	powerSwitchRounding = powerSwitchHeight/2;
	
	ctx.clearRect(0, 0, canvas.width, canvas.height);
	
	// Background and border goes 'green' when on
	if (manualOnState) {
		ctx.fillStyle = "#44aa44";
		ctx.strokeStyle = "#44ff44";
	} else {
		ctx.fillStyle = "#333333";
		ctx.strokeStyle = "#aaaaaa";
	}
	
	ctx.lineWidth = 2;
	ctx.beginPath();
	ctx.roundRect(centerX - (powerSwitchWidth/2), centerY - powerSwitchYPos, powerSwitchWidth, powerSwitchHeight, powerSwitchRounding);
	ctx.stroke();
	ctx.fill();
	
	// Draw 'ON' or 'OFF' position.
	// Follow Apple style: off to the left, on to the right.
	circlePadding = 4;
	circleRadius = (powerSwitchHeight / 2) - circlePadding;
	
	if (manualOnState)
		circleX = centerX + (powerSwitchWidth/2) - circleRadius - circlePadding;
	else
		circleX = centerX - (powerSwitchWidth/2) + circleRadius + circlePadding;
	
	circleY = centerY - powerSwitchYPos + (powerSwitchHeight / 2);
	
	ctx.lineWidth = 1;
	ctx.strokeStyle = "#aaaaaa";
	ctx.fillStyle = "#dddddd";
	
	ctx.beginPath();
	ctx.arc(circleX, circleY, circleRadius, 0, 2 * Math.PI);
	ctx.stroke();
	ctx.fill();

	timeDisplay.style.visibility = 'hidden';
	innerStateDisplay.style.visibility = 'visible';
	
	if (manualOnState)
		innerStateDisplay.innerHTML = '<p>Charging Enabled</p>';
	else
		innerStateDisplay.innerHTML = '<p>Charging Disabled</p>';
}

function drawRemoteMode() {
	ctx.clearRect(0, 0, canvas.width, canvas.height);
	innerStateDisplay.innerHTML = '<p>Remote Mode</p><p>3 Modules Enabled</p>';
	
	timeDisplay.style.visibility = 'hidden';
	innerStateDisplay.style.visibility = 'visible';
}

function drawCurrentLimit() {
	radius = getRadius();
	let x0 = centerX - (radius*currentLimXRelPos);
	let x1 = centerX + (radius*currentLimXRelPos);
	let y = centerY + (radius*currentLimYRelPos);
	
	radius = getRadius();
	ctx.beginPath();
	ctx.moveTo(x0, y);
	ctx.lineTo(x0 + (currentLimPos * (x1 - x0)), y);
	ctx.strokeStyle = "#ffffff";
	ctx.lineWidth = 4;
	ctx.stroke();
	ctx.beginPath();
	ctx.lineTo(x0 + (currentLimPos * (x1 - x0)), y);
	ctx.lineTo(x1, y);
	ctx.strokeStyle = "#888888";
	ctx.lineWidth = 4;
	ctx.stroke();
	
	ctx.beginPath();
	ctx.lineWidth = 0;
	ctx.strokeStyle = "#ffffff";
	ctx.arc(x0 + (currentLimPos * (x1 - x0)), y, 5, 0, Math.PI * 2);
	ctx.fillStyle = "#ffffff";
	ctx.fill();
	ctx.stroke();
}

function saveSchedule(report) {
	const start = angleToTime(dots[0].angle);
	const end = angleToTime(dots[1].angle);
	
	console.log('Going to save schedule ' + start + ' ' + end);
	console.log('LastSchedule ' + JSON.stringify(lastScheduleDots));
	
	fetch('/setconfig', {
		method: 'POST',
		headers: {
			'Content-Type': 'application/json',
		},
		body: JSON.stringify({ scheduler: { schedule: [{ start: start, end: end, amps : currentLimMode['schedule'] }]}}),
	})
	.then(response => response.json())
	.then(data => {
		if (report) {
			makeToast('Saved new schedule');
		}
	})
	.catch(error => {
		makeToastError('Unable to save state: no response from charger');
	});
}

function saveState() {
	const start = angleToTime(dots[0].angle);
	const end = angleToTime(dots[1].angle);
	
	if (!firstPoll) {
		console.log('Not saving state as first config poll not done');
		return;
	}
	
	console.log('Going to save state');
	
	switch_enabled = 0;
	schedule_enabled = 0;
	
	if (currentMode == "manual")
		switch_enabled = 1;
	if (currentMode == "schedule")
		schedule_enabled = 1;
	
	fetch('/setconfig', {
		method: 'POST',
		headers: {
			'Content-Type': 'application/json',
		},
		body: JSON.stringify({ "switch" : { enabled : switch_enabled, on : manualOnState, amps : currentLimMode['manual'] }, 
		                       //"scheduler" : { enabled : schedule_enabled, amps : currentLimVal, schedule : [{ start : start, end : end }]}
							 }),
	})
	.then(response => response.json())
	.then(data => {
		// Do nothing: the state change is apparent to the user.
	})
	.catch(error => {
		makeToastError('Unable to save state: ' + error.toString())
	});
	
	// Update the status quickly after for user feedback (Set two requests so we catch the edge)
	// @FUTURE: this is really hacky because the internal state of the charger only updates once per second
	window.setTimeout(() => { updateStatus(true); }, 500);
	window.setTimeout(() => { updateStatus(true); }, 1500);
}

function saveCurrentLimit() {
	if (currentMode == "schedule")
		saveSchedule(false);
	else if (currentMode == "manual")
		saveState();
	else
		console.log('Not implemented saving current limit for mode ', currentMode);
}

function saveMode() {
	console.log('saveMode(' + currentMode + ')');
	
	/* This has a specific endpoint because it has side effects. */
	fetch('/setmode', {
		method: 'POST',
		headers: {
			'Content-Type': 'application/json',
		},
		body: JSON.stringify({ newmode : currentMode }),
	})
	.then(response => response.json())
	.then(data => {
		/* Do nothing: the state change is apparent to the user. */
		console.log('Mode change request complete');
	})
	.catch(error => {
		makeToastError('Unable to save state: ' + error.toString())
	});
}

function switchTo(newMode) {
	currentMode = newMode;
	updateCurrentLimSliderForRemoteValue(currentLimMode[currentMode]);
	currentLimVal = currentLimMode[currentMode];
	console.log('Current mode limits: ', currentLimMode)
	drawUI();
	saveMode();
	updateConfig();
	saveState();
	snapCurrent();
}

function windowSizeAdjust() {
	// Responsive design: if window size < X pix, scale down clock
	if (window.innerWidth < 850 || window.innerHeight < 850) {
		// small clock
		drawMobile = true;
		canvas.width = canvasSmall;
		canvas.height = canvasSmall;
		centerX = canvas.width / 2;
		centerY = canvas.height / 2;
		document.body.style.zIndex = 1; // trigger layout recompute
		drawUI();
	} else {
		// larger clock
		drawMobile = false;
		canvas.width = canvasLarge;
		canvas.height = canvasLarge;
		centerX = canvas.width / 2;
		centerY = canvas.height / 2;
		document.body.style.zIndex = 1; // trigger layout recompute
		drawUI();
	}
}

function updateStatus(once) {
	console.log('updateStatus ' + once + ', ' + updateTick + '/' + updateFreq);
	
	if (once || ((updateTick % updateFreq) == 0)) {
		updateTick++;
	
		fetch('/getstatus', {
			method: 'GET'
		})
		.then(function(response) { return response.json(); })
		.then(function(stat) {
			chargerCommsOk = true;
			updateFreq = 1;
			
			console.log(stat);
			reqMissedResponses = 0;
			
			statusChargeVolt.innerHTML = Math.round(stat['eo_live_voltage'], 0) + "V";
			statusChargeCurrent.innerHTML = Math.round(stat['eo_p1_current'], 0) + "/" + Math.round(stat['eo_amps_requested'], 0) + "A";
			statusChargePower.innerHTML = stat['eo_power_delivered'] + "kW";
			
			// Would need translation eventually
			if (!stat['eo_connected_to_controller']) {
				statusWhatDoing.innerHTML = "Error (Controller Fault)";
				statusWhatDoing.setAttribute("class", "");
				statusWhatDoing.classList.add("status-item");
				statusWhatDoing.classList.add("status-fault");
			} else {
				if (stat['eo_charger_state'] == 'idle') {
					statusWhatDoing.innerHTML = "Idle";
					statusWhatDoing.setAttribute("class", "");
					statusWhatDoing.classList.add("status-item");
					statusWhatDoing.classList.add("status-idle");
				} else if (stat['eo_charger_state'] == 'plug-present') {
					statusWhatDoing.innerHTML = "Waiting for Connection";
					statusWhatDoing.setAttribute("class", "");
					statusWhatDoing.classList.add("status-item");
					statusWhatDoing.classList.add("status-paused-by-connection");
				} else if (stat['eo_charger_state'] == 'car-connected') {
					statusWhatDoing.innerHTML = "Waiting for Vehicle";
					statusWhatDoing.setAttribute("class", "");
					statusWhatDoing.classList.add("status-item");
					statusWhatDoing.classList.add("status-paused-by-vehicle");
				} else if (stat['eo_charger_state'] == 'mains-fault') {
					statusWhatDoing.innerHTML = "Error";
					statusWhatDoing.setAttribute("class", "");
					statusWhatDoing.classList.add("status-item");
					statusWhatDoing.classList.add("status-fault");
				} else if (stat['eo_charger_state'] == 'charging' && stat['eo_amps_requested'] > 0) {
					statusWhatDoing.innerHTML = "Charging";
					statusWhatDoing.setAttribute("class", "");
					statusWhatDoing.classList.add("status-item");
					statusWhatDoing.classList.add("status-charging");
				} else if (stat['eo_charger_state'] == 'charging' || stat['eo_charger_state'] == 'charge-complete' || stat['eo_charger_state'] == 'charge-suspended') {
					// If car is still charging, show 'Pausing'
					if (stat['eo_p1_current'] > 0) {
						statusWhatDoing.innerHTML = "Pausing (Waiting for Vehicle)";
						statusWhatDoing.setAttribute("class", "");
						statusWhatDoing.classList.add("status-item");
						statusWhatDoing.classList.add("status-paused-by-evse");
					} else {
						if (currentMode == "schedule") {
							statusWhatDoing.innerHTML = "Paused (Awaiting Schedule)";
							statusWhatDoing.setAttribute("class", "");
							statusWhatDoing.classList.add("status-item");
							statusWhatDoing.classList.add("status-paused-by-evse");
						} else {
							statusWhatDoing.innerHTML = "Paused";
							statusWhatDoing.setAttribute("class", "");
							statusWhatDoing.classList.add("status-item");
							statusWhatDoing.classList.add("status-paused-by-evse");
						}
					}
				} else {
					statusWhatDoing.innerHTML = "Unknown";
					statusWhatDoing.setAttribute("class", "");
					statusWhatDoing.classList.add("status-item");
				}
			}
			
			statusInfo.style.visibility = 'visible';
			drawUI();
		})
		.catch(error => {
			console.log('Error fetching status: ', error);
			reqMissedResponses++;
			if (reqMissedResponses >= 10) {
				console.log('Too many responses missed, backing off');
				updateFreq = 10;  // Once every 10 calls check status until we get a response
				chargerCommsOk = false;
				drawUI();
				return;
			}
		});
	}
}

function updateConfig() {
	fetch('/getconfig', {
		method: 'GET'
	})
	.then(function(response) { return response.json(); })
	.then(function(stat) {
		firstPoll = true;
		console.log('updateConfig');
		console.log(stat);
		
		// Currently only support simple schedules
		if (stat['scheduler']['schedule'].length > 0) {
			dots[0].angle = parseTimeToAngle(stat['scheduler']['schedule'][0]['start']);
			dots[1].angle = parseTimeToAngle(stat['scheduler']['schedule'][0]['end']);
			console.log('Schedule set ', dots[0].angle, dots[1].angle);
		} else {
			console.log('Schedule is too short');
		}
		
		currentLimMode['manual'] = stat?.['switch']?.amps ?? 0;
		currentLimMode['schedule'] = stat?.scheduler?.schedule?.[0]?.amps ?? 0;
		
		manualOnState = stat?.switch?.on ?? false;
		console.log('manualOnState is set to ', manualOnState);
		
		// determine the current mode; this is tracked in 'chargeroptions' module
		currentMode = stat?.chargeroptions?.mode ?? 'manual';
		console.log('current mode: ', currentMode);
		
		currentLimVal = currentLimMode[currentMode];
		updateCurrentLimSliderForRemoteValue(currentLimVal);
		
		console.log('current limits: ', currentLimMode);
		
		drawUI();
	})
	.catch(error => {
		console.log('Error fetching config: ', error);
	});
}

addEventListener("resize", (event) => { windowSizeAdjust() })

window.onload = function() {
	const url = new URL(window.location.href);
	const params = new URLSearchParams(url.search);

	if (params.get('reloadtoast') != null) {
		makeToast("openeo has restarted");
	}
}

/* Initial state */
updateConfig();
snapCurrent();
windowSizeAdjust();
updateStatus(true);
window.setInterval(() => { updateStatus(false); }, 1000);
window.setInterval(() => { updateConfig(); }, 30000);  // Update the configuration every 30s, in case another user changes it
drawUI();
redrawModes();
updateCurrentLimText();

modeSwitchContainer.style.display = '';
>>>>>>> f35bbe79
modeSwitchContainer.style.visibility = 'visible';<|MERGE_RESOLUTION|>--- conflicted
+++ resolved
@@ -1,1509 +1,758 @@
-<<<<<<< HEAD
-const canvas = document.getElementById("clockCanvas");
-const ctx = canvas.getContext("2d");
-const startText = document.getElementById("startTime");
-const endText = document.getElementById("endTime");
-const currentLimText = document.getElementById("currLim");
-const modeSwitchSchedule = document.getElementById("modeSwitchSchedule");
-const modeSwitchManual = document.getElementById("modeSwitchManual");
-const modeSwitchRemote = document.getElementById("modeSwitchRemote");
-const modeSwitchContainer = document.getElementById("modeSwitchContainer");
-const modeName = document.getElementById("modeName");
-const timeDisplay = document.getElementById("timeDisplay");
-const innerStateDisplay = document.getElementById("innerStateDisplay");
-const burgerBox = document.getElementById("burgerBox");
-const statusWhatDoing = document.getElementById("statusWhatDoing");
-const statusChargeCurrent = document.getElementById("statusChargeCurrent");
-const statusChargeVolt = document.getElementById("statusChargeVolt");
-const statusChargePower = document.getElementById("statusChargePower");
-const statusInfo = document.getElementById("statusInfo");
-
-let centerX = canvas.width / 2;
-let centerY = canvas.height / 2;
-let radiusLarge = 170;
-let radiusSmall = 100;
-let canvasLarge = 450;
-let canvasSmall = 250;
-let dragMode = 0;		// 0 = Not dragging, 1 = Dragging timer dot, 2 = Dragging current limit dot
-let dragging = null;		
-let drawMobile = false;
-
-let slideClickPosTol = 0.2;
-let swClickPosTol = 0.1;
-
-// dynamically computed
-let powerSwitchWidth = 0;
-let powerSwitchYPos = 0;
-let powerSwitchHeight = 0;
-let powerSwitchRounding = 0;
-
-let currentLimYRelPos = 0.4;
-let currentLimXRelPos = 0.55;
-
-let currentLimPos = 0.0;
-let currentLimVal = 0;
-
-let currentLimMode = { 'schedule' : 32, 'manual' : 32, 'remote' : -1 };
-
-const maxCurrentLim = 32;
-const minCurrentLim = 6;   // Defined by Type2 standard
-
-const toastFadeRate = 0.01;
-const toastFadePeriod = 100;
-
-let currentMode = "manual";  // 'schedule', 'manual', 'remote'
-let manualOnState = true;
-
-let reqMissedResponses = 0;
-
-let updateTick = 0;
-let updateFreq = 1;
-
-let firstPoll = false;
-
-// assume charger comms start OK
-let chargerCommsOk = true;
-
-// Schedule is saved after no alterations to schedule for 5 seconds.
-const scheduleSaveAuto = 5000;
-
-function parseTimeToAngle(time) {
-	let hours = parseInt(time.substring(0, 2));
-	let minutes = parseInt(time.substring(2));
-	let totalMinutes = hours * 60 + minutes; 
-	return (totalMinutes / 1440) * 2 * Math.PI - Math.PI / 2;
-}
-
-let dots = [
-	{ angle: parseTimeToAngle("0000"), color: "#4dabf7" } ,
-	{ angle: parseTimeToAngle("0000"), color: "#f74d4d" }
-];
-
-let lastScheduleDots = window.structuredClone(dots);
-
-console.log("down");
-['mousedown','touchstart'].forEach(event=>
-	canvas.addEventListener(event, (e) => {
-		const { x, y } = getMousePos(e);
-		
-		if (currentMode == "schedule") {
-			dots.forEach((dot, index) => {
-				if (isInsideDot(x, y, dot.angle)) {
-					dragMode = 1;
-					dragging = index;
-					return;
-				}
-			});
-		}
-		
-		if (isInsideCurrentLimSlider(x, y, false) !== null) {
-			console.log("In slider range");
-			dragMode = 2;
-			dragging = null;
-		}
-	})
-);
-console.log("move");
-
-function mouseTouchArcEvent(e) {
-	const { x, y } = getMousePos(e);
-	dots[dragging].angle = Math.atan2(y - centerY, x - centerX);
-	drawUI();
-}
-
-function mouseTouchSliderEvent(e) {
-	const { x, y } = getMousePos(e);
-	let pos = isInsideCurrentLimSlider(x, y, true);
-	if (pos !== null) {
-		currentLimPos = pos;
-		updateCurrentLimText();
-		drawUI();
-	}
-}
-
-canvas.addEventListener("mousemove", (e) => {
-	if (dragMode == 1) {
-		mouseTouchArcEvent(e);
-	} else if (dragMode == 2) {
-		mouseTouchSliderEvent(e);
-	}
-});
-
-console.log("movetouch");
-canvas.addEventListener("touchmove", (e) => {
-	if (dragMode == 1 && currentMode == "schedule") {
-		e.preventDefault(); // Prevents scrolling
-		mouseTouchArcEvent(e);
-	} else if (dragMode == 2) {
-		e.preventDefault(); 
-		mouseTouchSliderEvent(e);
-	}
-}, { passive: false }); // Needed so you can call preventDefault
-
-console.log("up");
-
-['mouseup','touchend'].forEach(event=>
-	canvas.addEventListener(event, (e) => {
-		const { x, y } = getMousePos(e);
-		
-		if (dragMode == 1 && currentMode == "schedule") {
-			window.setTimeout(() => { saveSchedule(true); }, scheduleSaveAuto);
-		} else if (dragMode == 2) {
-			snapCurrent();
-			saveCurrentLimit();
-		}
-		
-		if (currentMode == "manual") {
-			if (isInsidePowerSwitch(x, y)) {
-				console.log("insidePowerSwitch state ", manualOnState);
-				manualOnState = !manualOnState;
-				console.log('Save state: power switch change');
-				saveState();
-				drawUI();
-			}
-		}
-		
-		dragMode = 0;
-		dragging = null
-	})
-);
-
-/* Icon event listeners */
-['mousedown','touchstart'].forEach(event=>
-	modeSwitchSchedule.addEventListener(event, () => {
-		switchTo("schedule")
-	})
-);
-['mousedown','touchstart'].forEach(event=>
-	modeSwitchManual.addEventListener(event, () => {
-		switchTo("manual")
-	})
-);
-
-/* Coming soon. */
-/*
-['mousedown','touchstart'].forEach(event=>
-	modeSwitchRemote.addEventListener(event, () => {
-		switchTo("remote")
-	})
-);
-*/
-
-['mousedown','touchstart'].forEach(event=>
-	burgerBox.addEventListener(event, () => {
-		makeToast("This will do something, eventually.  Well, I guess this -is- something, but probably not what you wanted.  Or is it?");
-	})
-);
-
-function redrawModes() {
-	modeSwitchSchedule.classList.remove("disabled");
-	modeSwitchManual.classList.remove("disabled");
-	//modeSwitchRemote.classList.remove("disabled");
-	
-	if (chargerCommsOk) {
-		if (currentMode == "schedule") {
-			modeSwitchSchedule.classList.add("active");
-			modeSwitchManual.classList.remove("active");
-			//modeSwitchRemote.classList.remove("active");
-			modeName.innerHTML = "Schedule Mode";
-		} else if (currentMode == "manual") {
-			modeSwitchSchedule.classList.remove("active");
-			modeSwitchManual.classList.add("active");
-			//modeSwitchRemote.classList.remove("active");
-			modeName.innerHTML = "Manual Mode";
-		} else if (currentMode == "remote") {
-			modeSwitchSchedule.classList.remove("active");
-			modeSwitchManual.classList.remove("active");
-			//modeSwitchRemote.classList.add("active");
-			modeName.innerHTML = "Remote Function Mode";
-		}
-	} else {
-		modeSwitchSchedule.classList.remove("active");
-		modeSwitchManual.classList.remove("active");
-		//modeSwitchRemote.classList.remove("active");
-		modeSwitchSchedule.classList.add("disabled");
-		modeSwitchManual.classList.add("disabled");
-		//modeSwitchRemote.classList.add("disabled");
-		modeName.innerHTML = "Charger Unreachable";
-	}
-}
-
-function getRadius() {
-	if (drawMobile)
-		return radiusSmall;
-	else
-		return radiusLarge;
-}
-
-function isInsideCurrentLimSlider(x, y, ignoreY) {
-	radius = getRadius();
-	x0 = centerX - (radius*currentLimXRelPos) - (radius*slideClickPosTol);
-	xs = centerX - (radius*currentLimXRelPos);
-	x1 = centerX + (radius*currentLimXRelPos) + (radius*slideClickPosTol);
-	xe = centerX + (radius*currentLimXRelPos);
-	y0 = centerY + (radius*currentLimYRelPos) - (radius*slideClickPosTol);
-	y1 = centerY + (radius*currentLimYRelPos) + (radius*slideClickPosTol);
-	
-	if (x >= x0 && x <= x1) {
-		if (ignoreY || (y >= y0 && y <= y1)) {
-			// return the clamped fractional position on the slider
-			return clamp((x - xs) / (xe - xs), 0, 1);
-		}
-	}
-	
-	return null;
-}
-
-function isInsidePowerSwitch(x, y) {
-	radius = getRadius();
-	x0 = centerX - (powerSwitchWidth/2) - (radius*swClickPosTol);
-	y0 = centerY - powerSwitchYPos - (radius*swClickPosTol)
-	x1 = centerX + (powerSwitchWidth/2) + (radius*swClickPosTol);
-	y1 = centerY - powerSwitchYPos + powerSwitchHeight + (radius*swClickPosTol);
-	
-	return (x >= x0 && x <= x1 && y >= y0 && y <= y1);
-}
-
-function updateCurrentLimSliderForRemoteValue(remVal) {
-	console.log('updateCurrentLimSliderForRemoteValue value ' + remVal);
-	currentLimPos = (remVal - minCurrentLim) / (maxCurrentLim - minCurrentLim);
-	currentLimPos = clamp(currentLimPos, 0, 1);
-	currentLimVal = remVal;
-	updateCurrentLimText();
-}
-
-function updateCurrentLimText() {
-	tempLimVal = Math.floor(minCurrentLim + ((maxCurrentLim - minCurrentLim) * currentLimPos));
-	console.log('updateCurrentLimText value ' + tempLimVal + ' curPos ' + currentLimPos);
-	currentLimText.innerHTML = tempLimVal.toString() + "A";
-}
-
-function snapCurrent() {
-	currentLimVal = minCurrentLim + Math.floor((maxCurrentLim - minCurrentLim) * currentLimPos);
-	currentLimMode[currentMode] = currentLimVal;
-	console.log('New current limit for mode ', currentMode, ' is ', currentLimVal);
-	
-	currentLimPos = (currentLimVal - minCurrentLim) / (maxCurrentLim - minCurrentLim);
-	updateCurrentLimText();
-	console.log('Save state: current limit');
-	saveState();
-	drawUI();
-	updateStatus();
-	
-	canvas.style.visibility = 'visible';
-}
-
-function isInsideDot(x, y, angle) {
-	radius = getRadius();
-	const dotX = centerX + radius * Math.cos(angle);
-	const dotY = centerY + radius * Math.sin(angle);
-	return Math.hypot(x - dotX, y - dotY) < 15;
-}
-
-function angleToTime(angle) {
-	let totalMinutes = Math.floor(((angle + Math.PI / 2) / (2 * Math.PI)) * 1440) % 1440;
-	if (totalMinutes < 0) totalMinutes += 1440;
-	let hours = Math.floor(totalMinutes / 60);
-	let minutes = totalMinutes % 60;
-	
-	// time adjustment has a 5 minute resolution
-	minutes = minutes - (minutes % 5);
-	
-	return hours.toString().padStart(2, '0') + minutes.toString().padStart(2, '0');
-}
-
-function clamp(num, min, max) {
-  return num <= min 
-    ? min 
-    : num >= max 
-      ? max 
-      : num
-}
-
-function normalizeAngle(angle) {
-    // Normalize angle to [0, 2π)
-    return (angle % (2 * Math.PI) + 2 * Math.PI) % (2 * Math.PI);
-}
-
-function drawUI() {
-	redrawModes();
-	
-	if (currentMode == "schedule") {
-		drawClock();
-		drawCurrentLimit();
-	} else if (currentMode == "manual") {
-		drawPowerSwitch();
-		drawCurrentLimit();
-	} else if (currentMode == "remote") {
-		drawRemoteMode();
-		drawCurrentLimit();
-	}
-}
-
-function drawClock() {
-	radius = getRadius();
-	ctx.clearRect(0, 0, canvas.width, canvas.height);
-	ctx.beginPath();
-	ctx.arc(centerX, centerY, radius, 0, Math.PI * 2);
-	ctx.strokeStyle = "white";
-	ctx.lineWidth = 4;
-	ctx.stroke();
-	
-	// @TODO: rework this into a conic gradient around the centre of the arc?
-	const gradient = ctx.createLinearGradient(
-		centerX + radius * Math.cos(dots[0].angle),
-		centerY + radius * Math.sin(dots[0].angle),
-		centerX + radius * Math.cos(dots[1].angle),
-		centerY + radius * Math.sin(dots[1].angle)
-	);
-	gradient.addColorStop(0, dots[0].color);
-	gradient.addColorStop(1, dots[1].color);
-	
-	ctx.beginPath();
-	ctx.strokeStyle = gradient;
-	ctx.lineWidth = 10;
-	ctx.arc(centerX, centerY, radius, dots[0].angle, dots[1].angle, false);
-	ctx.stroke();
-	
-	dots.forEach((dot) => {{
-		const dotX = centerX + radius * Math.cos(dot.angle);
-		const dotY = centerY + radius * Math.sin(dot.angle);
-		ctx.beginPath();
-		ctx.arc(dotX, dotY, 12, 0, Math.PI * 2);
-		ctx.fillStyle = dot.color;
-		ctx.fill();
-	}});
-
-	timeDisplay.style.visibility = 'visible';
-	innerStateDisplay.style.visibility = 'hidden';
-	
-	startText.innerHTML = angleToTime(dots[0].angle);
-	endText.innerHTML = angleToTime(dots[1].angle);
-}
-
-function drawPowerSwitch() {
-	radius = getRadius();
-	
-	powerSwitchWidth = radius*1.0;
-	powerSwitchYPos = radius*0.6;
-	powerSwitchHeight = radius*0.40;
-	powerSwitchRounding = powerSwitchHeight/2;
-	
-	ctx.clearRect(0, 0, canvas.width, canvas.height);
-	
-	// Background and border goes 'green' when on
-	if (manualOnState) {
-		ctx.fillStyle = "#44aa44";
-		ctx.strokeStyle = "#44ff44";
-	} else {
-		ctx.fillStyle = "#333333";
-		ctx.strokeStyle = "#aaaaaa";
-	}
-	
-	ctx.lineWidth = 2;
-	ctx.beginPath();
-	ctx.roundRect(centerX - (powerSwitchWidth/2), centerY - powerSwitchYPos, powerSwitchWidth, powerSwitchHeight, powerSwitchRounding);
-	ctx.stroke();
-	ctx.fill();
-	
-	// Draw 'ON' or 'OFF' position.
-	// Follow Apple style: off to the left, on to the right.
-	circlePadding = 4;
-	circleRadius = (powerSwitchHeight / 2) - circlePadding;
-	
-	if (manualOnState)
-		circleX = centerX + (powerSwitchWidth/2) - circleRadius - circlePadding;
-	else
-		circleX = centerX - (powerSwitchWidth/2) + circleRadius + circlePadding;
-	
-	circleY = centerY - powerSwitchYPos + (powerSwitchHeight / 2);
-	
-	ctx.lineWidth = 1;
-	ctx.strokeStyle = "#aaaaaa";
-	ctx.fillStyle = "#dddddd";
-	
-	ctx.beginPath();
-	ctx.arc(circleX, circleY, circleRadius, 0, 2 * Math.PI);
-	ctx.stroke();
-	ctx.fill();
-
-	timeDisplay.style.visibility = 'hidden';
-	innerStateDisplay.style.visibility = 'visible';
-	
-	if (manualOnState)
-		innerStateDisplay.innerHTML = '<p>Charging Enabled</p>';
-	else
-		innerStateDisplay.innerHTML = '<p>Charging Disabled</p>';
-}
-
-function drawRemoteMode() {
-	ctx.clearRect(0, 0, canvas.width, canvas.height);
-	innerStateDisplay.innerHTML = '<p>Remote Mode</p><p>3 Modules Enabled</p>';
-	
-	timeDisplay.style.visibility = 'hidden';
-	innerStateDisplay.style.visibility = 'visible';
-}
-
-function drawCurrentLimit() {
-	radius = getRadius();
-	let x0 = centerX - (radius*currentLimXRelPos);
-	let x1 = centerX + (radius*currentLimXRelPos);
-	let y = centerY + (radius*currentLimYRelPos);
-	
-	radius = getRadius();
-	ctx.beginPath();
-	ctx.moveTo(x0, y);
-	ctx.lineTo(x0 + (currentLimPos * (x1 - x0)), y);
-	ctx.strokeStyle = "#ffffff";
-	ctx.lineWidth = 4;
-	ctx.stroke();
-	ctx.beginPath();
-	ctx.lineTo(x0 + (currentLimPos * (x1 - x0)), y);
-	ctx.lineTo(x1, y);
-	ctx.strokeStyle = "#888888";
-	ctx.lineWidth = 4;
-	ctx.stroke();
-	
-	ctx.beginPath();
-	ctx.lineWidth = 0;
-	ctx.strokeStyle = "#ffffff";
-	ctx.arc(x0 + (currentLimPos * (x1 - x0)), y, 5, 0, Math.PI * 2);
-	ctx.fillStyle = "#ffffff";
-	ctx.fill();
-	ctx.stroke();
-}
-
-function saveSchedule(report) {
-	const start = angleToTime(dots[0].angle);
-	const end = angleToTime(dots[1].angle);
-	
-	console.log('Going to save schedule ' + start + ' ' + end);
-	console.log('LastSchedule ' + JSON.stringify(lastScheduleDots));
-	
-	fetch('/setconfig', {
-		method: 'POST',
-		headers: {
-			'Content-Type': 'application/json',
-		},
-		body: JSON.stringify({ scheduler: { schedule: [{ start: start, end: end, amps : currentLimMode['schedule'] }]}}),
-	})
-	.then(response => response.json())
-	.then(data => {
-		if (report) {
-			makeToast('Saved new schedule');
-		}
-	})
-	.catch(error => {
-		makeToastError('Unable to save state: no response from charger');
-	});
-}
-
-function saveState() {
-	const start = angleToTime(dots[0].angle);
-	const end = angleToTime(dots[1].angle);
-	
-	if (!firstPoll) {
-		console.log('Not saving state as first config poll not done');
-		return;
-	}
-	
-	console.log('Going to save state');
-	
-	switch_enabled = 0;
-	schedule_enabled = 0;
-	
-	if (currentMode == "manual")
-		switch_enabled = 1;
-	if (currentMode == "schedule")
-		schedule_enabled = 1;
-	
-	fetch('/setconfig', {
-		method: 'POST',
-		headers: {
-			'Content-Type': 'application/json',
-		},
-		body: JSON.stringify({ "switch" : { enabled : switch_enabled, on : manualOnState, amps : currentLimMode['manual'] }, 
-		                       //"scheduler" : { enabled : schedule_enabled, amps : currentLimVal, schedule : [{ start : start, end : end }]}
-							 }),
-	})
-	.then(response => response.json())
-	.then(data => {
-		// Do nothing: the state change is apparent to the user.
-	})
-	.catch(error => {
-		makeToastError('Unable to save state: ' + error.toString())
-	});
-	
-	// Update the status quickly after for user feedback (Set two requests so we catch the edge)
-	// @FUTURE: this is really hacky because the internal state of the charger only updates once per second
-	window.setTimeout(() => { updateStatus(true); }, 500);
-	window.setTimeout(() => { updateStatus(true); }, 1500);
-}
-
-function saveCurrentLimit() {
-	if (currentMode == "schedule")
-		saveSchedule(false);
-	else if (currentMode == "manual")
-		saveState();
-	else
-		console.log('Not implemented saving current limit for mode ', currentMode);
-}
-
-function saveMode() {
-	console.log('saveMode(' + currentMode + ')');
-	
-	/* This has a specific endpoint because it has side effects. */
-	fetch('/setmode', {
-		method: 'POST',
-		headers: {
-			'Content-Type': 'application/json',
-		},
-		body: JSON.stringify({ newmode : currentMode }),
-	})
-	.then(response => response.json())
-	.then(data => {
-		/* Do nothing: the state change is apparent to the user. */
-		console.log('Mode change request complete');
-	})
-	.catch(error => {
-		makeToastError('Unable to save state: ' + error.toString())
-	});
-}
-
-function switchTo(newMode) {
-	currentMode = newMode;
-	updateCurrentLimSliderForRemoteValue(currentLimMode[currentMode]);
-	currentLimVal = currentLimMode[currentMode];
-	console.log('Current mode limits: ', currentLimMode)
-	drawUI();
-	saveMode();
-	updateConfig();
-	saveState();
-	snapCurrent();
-}
-
-function windowSizeAdjust() {
-	// Responsive design: if window size < X pix, scale down clock
-	if (window.innerWidth < 850 || window.innerHeight < 850) {
-		// small clock
-		drawMobile = true;
-		canvas.width = canvasSmall;
-		canvas.height = canvasSmall;
-		centerX = canvas.width / 2;
-		centerY = canvas.height / 2;
-		document.body.style.zIndex = 1; // trigger layout recompute
-		drawUI();
-	} else {
-		// larger clock
-		drawMobile = false;
-		canvas.width = canvasLarge;
-		canvas.height = canvasLarge;
-		centerX = canvas.width / 2;
-		centerY = canvas.height / 2;
-		document.body.style.zIndex = 1; // trigger layout recompute
-		drawUI();
-	}
-}
-
-function updateStatus(once) {
-	console.log('updateStatus ' + once + ', ' + updateTick + '/' + updateFreq);
-	
-	if (once || ((updateTick % updateFreq) == 0)) {
-		updateTick++;
-	
-		fetch('/getstatus', {
-			method: 'GET'
-		})
-		.then(function(response) { return response.json(); })
-		.then(function(stat) {
-			chargerCommsOk = true;
-			updateFreq = 1;
-			
-			console.log(stat);
-			reqMissedResponses = 0;
-			
-			statusChargeVolt.innerHTML = Math.round(stat['eo_live_voltage'], 0) + "V";
-			statusChargeCurrent.innerHTML = stat['eo_p1_current'] + "/" + stat['eo_amps_requested'] + "A";
-			statusChargePower.innerHTML = stat['eo_power_delivered'] + "kW";
-			
-			// Would need translation eventually
-			if (!stat['eo_connected_to_controller']) {
-				statusWhatDoing.innerHTML = "Error (Controller Fault)";
-				statusWhatDoing.setAttribute("class", "");
-				statusWhatDoing.classList.add("status-item");
-				statusWhatDoing.classList.add("status-fault");
-			} else {
-				if (stat['eo_charger_state'] == 'idle') {
-					statusWhatDoing.innerHTML = "Idle";
-					statusWhatDoing.setAttribute("class", "");
-					statusWhatDoing.classList.add("status-item");
-					statusWhatDoing.classList.add("status-idle");
-				} else if (stat['eo_charger_state'] == 'plug-present') {
-					statusWhatDoing.innerHTML = "Waiting for Connection";
-					statusWhatDoing.setAttribute("class", "");
-					statusWhatDoing.classList.add("status-item");
-					statusWhatDoing.classList.add("status-paused-by-connection");
-				} else if (stat['eo_charger_state'] == 'car-connected') {
-					statusWhatDoing.innerHTML = "Waiting for Vehicle";
-					statusWhatDoing.setAttribute("class", "");
-					statusWhatDoing.classList.add("status-item");
-					statusWhatDoing.classList.add("status-paused-by-vehicle");
-				} else if (stat['eo_charger_state'] == 'mains-fault') {
-					statusWhatDoing.innerHTML = "Error";
-					statusWhatDoing.setAttribute("class", "");
-					statusWhatDoing.classList.add("status-item");
-					statusWhatDoing.classList.add("status-fault");
-				} else if (stat['eo_charger_state'] == 'charging' && stat['eo_amps_requested'] > 0) {
-					statusWhatDoing.innerHTML = "Charging";
-					statusWhatDoing.setAttribute("class", "");
-					statusWhatDoing.classList.add("status-item");
-					statusWhatDoing.classList.add("status-charging");
-				} else if (stat['eo_charger_state'] == 'charging' || stat['eo_charger_state'] == 'charge-complete' || stat['eo_charger_state'] == 'charge-suspended') {
-					if (currentMode == "schedule") {
-						statusWhatDoing.innerHTML = "Paused (Awaiting Schedule)";
-						statusWhatDoing.setAttribute("class", "");
-						statusWhatDoing.classList.add("status-item");
-						statusWhatDoing.classList.add("status-paused-by-evse");
-					} else {
-						statusWhatDoing.innerHTML = "Paused";
-						statusWhatDoing.setAttribute("class", "");
-						statusWhatDoing.classList.add("status-item");
-						statusWhatDoing.classList.add("status-paused-by-evse");
-
-					}
-				} else {
-					statusWhatDoing.innerHTML = "Unknown";
-					statusWhatDoing.setAttribute("class", "");
-					statusWhatDoing.classList.add("status-item");
-				}
-			}
-			
-			statusInfo.style.visibility = 'visible';
-			drawUI();
-		})
-		.catch(error => {
-			console.log('Error fetching status: ', error);
-			reqMissedResponses++;
-			if (reqMissedResponses >= 10) {
-				console.log('Too many responses missed, backing off');
-				updateFreq = 10;  // Once every 10 calls check status until we get a response
-				chargerCommsOk = false;
-				drawUI();
-				return;
-			}
-		});
-	}
-}
-
-function updateConfig() {
-	fetch('/getconfig', {
-		method: 'GET'
-	})
-	.then(function(response) { return response.json(); })
-	.then(function(stat) {
-		firstPoll = true;
-		console.log('updateConfig');
-		console.log(stat);
-		
-		// Currently only support simple schedules
-		if (stat['scheduler']['schedule'].length > 0) {
-			dots[0].angle = parseTimeToAngle(stat['scheduler']['schedule'][0]['start']);
-			dots[1].angle = parseTimeToAngle(stat['scheduler']['schedule'][0]['end']);
-			console.log('Schedule set ', dots[0].angle, dots[1].angle);
-		} else {
-			console.log('Schedule is too short');
-		}
-		
-		currentLimMode['manual'] = stat?.['switch']?.amps ?? 0;
-		currentLimMode['schedule'] = stat?.scheduler?.schedule?.[0]?.amps ?? 0;
-		
-		// determine the current mode; this is tracked in 'chargeroptions' module
-		currentMode = stat?.chargeroptions?.mode ?? 'switch';
-		console.log('current mode: ', currentMode);
-		
-		currentLimVal = currentLimMode[currentMode];
-		updateCurrentLimSliderForRemoteValue(currentLimVal);
-		
-		console.log('current limits: ', currentLimMode);
-		
-		drawUI();
-	})
-	.catch(error => {
-		console.log('Error fetching config: ', error);
-	});
-}
-
-addEventListener("resize", (event) => { windowSizeAdjust() })
-
-/* Initial state */
-updateConfig();
-snapCurrent();
-windowSizeAdjust();
-updateStatus(true);
-window.setInterval(() => { updateStatus(false); }, 3000);
-window.setInterval(() => { updateConfig(); }, 30000);  // Update the configuration every 30s, in case another user changes it
-drawUI();
-redrawModes();
-updateCurrentLimText();
-
-modeSwitchContainer.style.display = '';
-=======
-const canvas = document.getElementById("clockCanvas");
-const ctx = canvas.getContext("2d");
-const startText = document.getElementById("startTime");
-const endText = document.getElementById("endTime");
-const currentLimText = document.getElementById("currLim");
-const modeSwitchSchedule = document.getElementById("modeSwitchSchedule");
-const modeSwitchManual = document.getElementById("modeSwitchManual");
-const modeSwitchRemote = document.getElementById("modeSwitchRemote");
-const modeSwitchContainer = document.getElementById("modeSwitchContainer");
-const modeName = document.getElementById("modeName");
-const timeDisplay = document.getElementById("timeDisplay");
-const innerStateDisplay = document.getElementById("innerStateDisplay");
-const statusWhatDoing = document.getElementById("statusWhatDoing");
-const statusChargeCurrent = document.getElementById("statusChargeCurrent");
-const statusChargeVolt = document.getElementById("statusChargeVolt");
-const statusChargePower = document.getElementById("statusChargePower");
-const statusInfo = document.getElementById("statusInfo");
-
-let centerX = canvas.width / 2;
-let centerY = canvas.height / 2;
-let radiusLarge = 170;
-let radiusSmall = 100;
-let canvasLarge = 450;
-let canvasSmall = 250;
-let dragMode = 0;		// 0 = Not dragging, 1 = Dragging timer dot, 2 = Dragging current limit dot
-let dragging = null;		
-let drawMobile = false;
-
-let slideClickPosTol = 0.2;
-let swClickPosTol = 0.1;
-
-// dynamically computed
-let powerSwitchWidth = 0;
-let powerSwitchYPos = 0;
-let powerSwitchHeight = 0;
-let powerSwitchRounding = 0;
-
-let currentLimYRelPos = 0.4;
-let currentLimXRelPos = 0.55;
-
-let currentLimPos = 0.0;
-let currentLimVal = 0;
-
-let currentLimMode = { 'schedule' : 32, 'manual' : 32, 'remote' : -1 };
-
-const maxCurrentLim = 32;
-const minCurrentLim = 6;   // Defined by Type2 standard
-
-let currentMode = "manual";  // 'schedule', 'manual', 'remote'
-let manualOnState = false;
-
-let reqMissedResponses = 0;
-
-let updateTick = 0;
-let updateFreq = 1;
-
-let firstPoll = false;
-
-// assume charger comms start OK
-let chargerCommsOk = true;
-
-// Schedule is saved after no alterations to schedule for 5 seconds.
-const scheduleSaveAuto = 5000;
-
-function parseTimeToAngle(time) {
-	let hours = parseInt(time.substring(0, 2));
-	let minutes = parseInt(time.substring(2));
-	let totalMinutes = hours * 60 + minutes; 
-	return (totalMinutes / 1440) * 2 * Math.PI - Math.PI / 2;
-}
-
-let dots = [
-	{ angle: parseTimeToAngle("0000"), color: "#4dabf7" } ,
-	{ angle: parseTimeToAngle("0000"), color: "#f74d4d" }
-];
-
-let lastScheduleDots = window.structuredClone(dots);
-
-console.log("down");
-['mousedown','touchstart'].forEach(event=>
-	canvas.addEventListener(event, (e) => {
-		const { x, y } = getMousePos(e);
-		
-		if (currentMode == "schedule") {
-			dots.forEach((dot, index) => {
-				if (isInsideDot(x, y, dot.angle)) {
-					dragMode = 1;
-					dragging = index;
-					return;
-				}
-			});
-		}
-		
-		if (isInsideCurrentLimSlider(x, y, false) !== null) {
-			console.log("In slider range");
-			dragMode = 2;
-			dragging = null;
-		}
-	})
-);
-console.log("move");
-
-function mouseTouchArcEvent(e) {
-	const { x, y } = getMousePos(e);
-	dots[dragging].angle = Math.atan2(y - centerY, x - centerX);
-	drawUI();
-}
-
-function mouseTouchSliderEvent(e) {
-	const { x, y } = getMousePos(e);
-	let pos = isInsideCurrentLimSlider(x, y, true);
-	if (pos !== null) {
-		currentLimPos = pos;
-		updateCurrentLimText();
-		drawUI();
-	}
-}
-
-canvas.addEventListener("mousemove", (e) => {
-	if (dragMode == 1) {
-		mouseTouchArcEvent(e);
-	} else if (dragMode == 2) {
-		mouseTouchSliderEvent(e);
-	}
-});
-
-console.log("movetouch");
-canvas.addEventListener("touchmove", (e) => {
-	if (dragMode == 1 && currentMode == "schedule") {
-		e.preventDefault(); // Prevents scrolling
-		mouseTouchArcEvent(e);
-	} else if (dragMode == 2) {
-		e.preventDefault(); 
-		mouseTouchSliderEvent(e);
-	}
-}, { passive: false }); // Needed so you can call preventDefault
-
-console.log("up");
-
-['mouseup','touchend'].forEach(event=>
-	canvas.addEventListener(event, (e) => {
-		const { x, y } = getMousePos(e);
-		
-		if (dragMode == 1 && currentMode == "schedule") {
-			window.setTimeout(() => { saveSchedule(true); }, scheduleSaveAuto);
-		} else if (dragMode == 2) {
-			snapCurrent();
-			saveCurrentLimit();
-		}
-		
-		if (currentMode == "manual") {
-			if (isInsidePowerSwitch(x, y)) {
-				console.log("insidePowerSwitch state ", manualOnState);
-				manualOnState = !manualOnState;
-				console.log('Save state: power switch change');
-				saveState();
-				drawUI();
-			}
-		}
-		
-		dragMode = 0;
-		dragging = null
-	})
-);
-
-/* Icon event listeners */
-['mousedown','touchstart'].forEach(event=>
-	modeSwitchSchedule.addEventListener(event, () => {
-		switchTo("schedule")
-	})
-);
-['mousedown','touchstart'].forEach(event=>
-	modeSwitchManual.addEventListener(event, () => {
-		switchTo("manual")
-	})
-);
-
-/* Coming soon. */
-/*
-['mousedown','touchstart'].forEach(event=>
-	modeSwitchRemote.addEventListener(event, () => {
-		switchTo("remote")
-	})
-);
-*/
-
-function redrawModes() {
-	modeSwitchSchedule.classList.remove("disabled");
-	modeSwitchManual.classList.remove("disabled");
-	//modeSwitchRemote.classList.remove("disabled");
-	
-	if (chargerCommsOk) {
-		if (currentMode == "schedule") {
-			modeSwitchSchedule.classList.add("active");
-			modeSwitchManual.classList.remove("active");
-			//modeSwitchRemote.classList.remove("active");
-			modeName.innerHTML = "Schedule Mode";
-		} else if (currentMode == "manual") {
-			modeSwitchSchedule.classList.remove("active");
-			modeSwitchManual.classList.add("active");
-			//modeSwitchRemote.classList.remove("active");
-			modeName.innerHTML = "Manual Mode";
-		} else if (currentMode == "remote") {
-			modeSwitchSchedule.classList.remove("active");
-			modeSwitchManual.classList.remove("active");
-			//modeSwitchRemote.classList.add("active");
-			modeName.innerHTML = "Remote Function Mode";
-		}
-	} else {
-		modeSwitchSchedule.classList.remove("active");
-		modeSwitchManual.classList.remove("active");
-		//modeSwitchRemote.classList.remove("active");
-		modeSwitchSchedule.classList.add("disabled");
-		modeSwitchManual.classList.add("disabled");
-		//modeSwitchRemote.classList.add("disabled");
-		modeName.innerHTML = "Charger Unreachable";
-	}
-}
-
-function getRadius() {
-	if (drawMobile)
-		return radiusSmall;
-	else
-		return radiusLarge;
-}
-
-function isInsideCurrentLimSlider(x, y, ignoreY) {
-	radius = getRadius();
-	x0 = centerX - (radius*currentLimXRelPos) - (radius*slideClickPosTol);
-	xs = centerX - (radius*currentLimXRelPos);
-	x1 = centerX + (radius*currentLimXRelPos) + (radius*slideClickPosTol);
-	xe = centerX + (radius*currentLimXRelPos);
-	y0 = centerY + (radius*currentLimYRelPos) - (radius*slideClickPosTol);
-	y1 = centerY + (radius*currentLimYRelPos) + (radius*slideClickPosTol);
-	
-	if (x >= x0 && x <= x1) {
-		if (ignoreY || (y >= y0 && y <= y1)) {
-			// return the clamped fractional position on the slider
-			return clamp((x - xs) / (xe - xs), 0, 1);
-		}
-	}
-	
-	return null;
-}
-
-function isInsidePowerSwitch(x, y) {
-	radius = getRadius();
-	x0 = centerX - (powerSwitchWidth/2) - (radius*swClickPosTol);
-	y0 = centerY - powerSwitchYPos - (radius*swClickPosTol)
-	x1 = centerX + (powerSwitchWidth/2) + (radius*swClickPosTol);
-	y1 = centerY - powerSwitchYPos + powerSwitchHeight + (radius*swClickPosTol);
-	
-	return (x >= x0 && x <= x1 && y >= y0 && y <= y1);
-}
-
-function updateCurrentLimSliderForRemoteValue(remVal) {
-	console.log('updateCurrentLimSliderForRemoteValue value ' + remVal);
-	currentLimPos = (remVal - minCurrentLim) / (maxCurrentLim - minCurrentLim);
-	currentLimPos = clamp(currentLimPos, 0, 1);
-	currentLimVal = remVal;
-	updateCurrentLimText();
-}
-
-function updateCurrentLimText() {
-	tempLimVal = Math.floor(minCurrentLim + ((maxCurrentLim - minCurrentLim) * currentLimPos));
-	console.log('updateCurrentLimText value ' + tempLimVal + ' curPos ' + currentLimPos);
-	currentLimText.innerHTML = tempLimVal.toString() + "A";
-}
-
-function snapCurrent() {
-	currentLimVal = minCurrentLim + Math.floor((maxCurrentLim - minCurrentLim) * currentLimPos);
-	currentLimMode[currentMode] = currentLimVal;
-	console.log('New current limit for mode ', currentMode, ' is ', currentLimVal);
-	
-	currentLimPos = (currentLimVal - minCurrentLim) / (maxCurrentLim - minCurrentLim);
-	updateCurrentLimText();
-	console.log('Save state: current limit');
-	saveState();
-	drawUI();
-	updateStatus();
-	
-	canvas.style.visibility = 'visible';
-}
-
-function isInsideDot(x, y, angle) {
-	radius = getRadius();
-	const dotX = centerX + radius * Math.cos(angle);
-	const dotY = centerY + radius * Math.sin(angle);
-	return Math.hypot(x - dotX, y - dotY) < 15;
-}
-
-function angleToTime(angle) {
-	let totalMinutes = Math.floor(((angle + Math.PI / 2) / (2 * Math.PI)) * 1440) % 1440;
-	if (totalMinutes < 0) totalMinutes += 1440;
-	let hours = Math.floor(totalMinutes / 60);
-	let minutes = totalMinutes % 60;
-	
-	// time adjustment has a 5 minute resolution
-	minutes = minutes - (minutes % 5);
-	
-	return hours.toString().padStart(2, '0') + minutes.toString().padStart(2, '0');
-}
-
-function clamp(num, min, max) {
-  return num <= min 
-    ? min 
-    : num >= max 
-      ? max 
-      : num
-}
-
-function normalizeAngle(angle) {
-    // Normalize angle to [0, 2π)
-    return (angle % (2 * Math.PI) + 2 * Math.PI) % (2 * Math.PI);
-}
-
-function drawUI() {
-	redrawModes();
-	
-	if (currentMode == "schedule") {
-		drawClock();
-		drawCurrentLimit();
-	} else if (currentMode == "manual") {
-		drawPowerSwitch();
-		drawCurrentLimit();
-	} else if (currentMode == "remote") {
-		drawRemoteMode();
-		drawCurrentLimit();
-	}
-}
-
-function drawClock() {
-	radius = getRadius();
-	ctx.clearRect(0, 0, canvas.width, canvas.height);
-	ctx.beginPath();
-	ctx.arc(centerX, centerY, radius, 0, Math.PI * 2);
-	ctx.strokeStyle = "white";
-	ctx.lineWidth = 4;
-	ctx.stroke();
-	
-	// @TODO: rework this into a conic gradient around the centre of the arc?
-	const gradient = ctx.createLinearGradient(
-		centerX + radius * Math.cos(dots[0].angle),
-		centerY + radius * Math.sin(dots[0].angle),
-		centerX + radius * Math.cos(dots[1].angle),
-		centerY + radius * Math.sin(dots[1].angle)
-	);
-	gradient.addColorStop(0, dots[0].color);
-	gradient.addColorStop(1, dots[1].color);
-	
-	ctx.beginPath();
-	ctx.strokeStyle = gradient;
-	ctx.lineWidth = 10;
-	ctx.arc(centerX, centerY, radius, dots[0].angle, dots[1].angle, false);
-	ctx.stroke();
-	
-	dots.forEach((dot) => {{
-		const dotX = centerX + radius * Math.cos(dot.angle);
-		const dotY = centerY + radius * Math.sin(dot.angle);
-		ctx.beginPath();
-		ctx.arc(dotX, dotY, 12, 0, Math.PI * 2);
-		ctx.fillStyle = dot.color;
-		ctx.fill();
-	}});
-
-	timeDisplay.style.visibility = 'visible';
-	innerStateDisplay.style.visibility = 'hidden';
-	
-	startText.innerHTML = angleToTime(dots[0].angle);
-	endText.innerHTML = angleToTime(dots[1].angle);
-}
-
-function drawPowerSwitch() {
-	radius = getRadius();
-	
-	powerSwitchWidth = radius*1.0;
-	powerSwitchYPos = radius*0.6;
-	powerSwitchHeight = radius*0.40;
-	powerSwitchRounding = powerSwitchHeight/2;
-	
-	ctx.clearRect(0, 0, canvas.width, canvas.height);
-	
-	// Background and border goes 'green' when on
-	if (manualOnState) {
-		ctx.fillStyle = "#44aa44";
-		ctx.strokeStyle = "#44ff44";
-	} else {
-		ctx.fillStyle = "#333333";
-		ctx.strokeStyle = "#aaaaaa";
-	}
-	
-	ctx.lineWidth = 2;
-	ctx.beginPath();
-	ctx.roundRect(centerX - (powerSwitchWidth/2), centerY - powerSwitchYPos, powerSwitchWidth, powerSwitchHeight, powerSwitchRounding);
-	ctx.stroke();
-	ctx.fill();
-	
-	// Draw 'ON' or 'OFF' position.
-	// Follow Apple style: off to the left, on to the right.
-	circlePadding = 4;
-	circleRadius = (powerSwitchHeight / 2) - circlePadding;
-	
-	if (manualOnState)
-		circleX = centerX + (powerSwitchWidth/2) - circleRadius - circlePadding;
-	else
-		circleX = centerX - (powerSwitchWidth/2) + circleRadius + circlePadding;
-	
-	circleY = centerY - powerSwitchYPos + (powerSwitchHeight / 2);
-	
-	ctx.lineWidth = 1;
-	ctx.strokeStyle = "#aaaaaa";
-	ctx.fillStyle = "#dddddd";
-	
-	ctx.beginPath();
-	ctx.arc(circleX, circleY, circleRadius, 0, 2 * Math.PI);
-	ctx.stroke();
-	ctx.fill();
-
-	timeDisplay.style.visibility = 'hidden';
-	innerStateDisplay.style.visibility = 'visible';
-	
-	if (manualOnState)
-		innerStateDisplay.innerHTML = '<p>Charging Enabled</p>';
-	else
-		innerStateDisplay.innerHTML = '<p>Charging Disabled</p>';
-}
-
-function drawRemoteMode() {
-	ctx.clearRect(0, 0, canvas.width, canvas.height);
-	innerStateDisplay.innerHTML = '<p>Remote Mode</p><p>3 Modules Enabled</p>';
-	
-	timeDisplay.style.visibility = 'hidden';
-	innerStateDisplay.style.visibility = 'visible';
-}
-
-function drawCurrentLimit() {
-	radius = getRadius();
-	let x0 = centerX - (radius*currentLimXRelPos);
-	let x1 = centerX + (radius*currentLimXRelPos);
-	let y = centerY + (radius*currentLimYRelPos);
-	
-	radius = getRadius();
-	ctx.beginPath();
-	ctx.moveTo(x0, y);
-	ctx.lineTo(x0 + (currentLimPos * (x1 - x0)), y);
-	ctx.strokeStyle = "#ffffff";
-	ctx.lineWidth = 4;
-	ctx.stroke();
-	ctx.beginPath();
-	ctx.lineTo(x0 + (currentLimPos * (x1 - x0)), y);
-	ctx.lineTo(x1, y);
-	ctx.strokeStyle = "#888888";
-	ctx.lineWidth = 4;
-	ctx.stroke();
-	
-	ctx.beginPath();
-	ctx.lineWidth = 0;
-	ctx.strokeStyle = "#ffffff";
-	ctx.arc(x0 + (currentLimPos * (x1 - x0)), y, 5, 0, Math.PI * 2);
-	ctx.fillStyle = "#ffffff";
-	ctx.fill();
-	ctx.stroke();
-}
-
-function saveSchedule(report) {
-	const start = angleToTime(dots[0].angle);
-	const end = angleToTime(dots[1].angle);
-	
-	console.log('Going to save schedule ' + start + ' ' + end);
-	console.log('LastSchedule ' + JSON.stringify(lastScheduleDots));
-	
-	fetch('/setconfig', {
-		method: 'POST',
-		headers: {
-			'Content-Type': 'application/json',
-		},
-		body: JSON.stringify({ scheduler: { schedule: [{ start: start, end: end, amps : currentLimMode['schedule'] }]}}),
-	})
-	.then(response => response.json())
-	.then(data => {
-		if (report) {
-			makeToast('Saved new schedule');
-		}
-	})
-	.catch(error => {
-		makeToastError('Unable to save state: no response from charger');
-	});
-}
-
-function saveState() {
-	const start = angleToTime(dots[0].angle);
-	const end = angleToTime(dots[1].angle);
-	
-	if (!firstPoll) {
-		console.log('Not saving state as first config poll not done');
-		return;
-	}
-	
-	console.log('Going to save state');
-	
-	switch_enabled = 0;
-	schedule_enabled = 0;
-	
-	if (currentMode == "manual")
-		switch_enabled = 1;
-	if (currentMode == "schedule")
-		schedule_enabled = 1;
-	
-	fetch('/setconfig', {
-		method: 'POST',
-		headers: {
-			'Content-Type': 'application/json',
-		},
-		body: JSON.stringify({ "switch" : { enabled : switch_enabled, on : manualOnState, amps : currentLimMode['manual'] }, 
-		                       //"scheduler" : { enabled : schedule_enabled, amps : currentLimVal, schedule : [{ start : start, end : end }]}
-							 }),
-	})
-	.then(response => response.json())
-	.then(data => {
-		// Do nothing: the state change is apparent to the user.
-	})
-	.catch(error => {
-		makeToastError('Unable to save state: ' + error.toString())
-	});
-	
-	// Update the status quickly after for user feedback (Set two requests so we catch the edge)
-	// @FUTURE: this is really hacky because the internal state of the charger only updates once per second
-	window.setTimeout(() => { updateStatus(true); }, 500);
-	window.setTimeout(() => { updateStatus(true); }, 1500);
-}
-
-function saveCurrentLimit() {
-	if (currentMode == "schedule")
-		saveSchedule(false);
-	else if (currentMode == "manual")
-		saveState();
-	else
-		console.log('Not implemented saving current limit for mode ', currentMode);
-}
-
-function saveMode() {
-	console.log('saveMode(' + currentMode + ')');
-	
-	/* This has a specific endpoint because it has side effects. */
-	fetch('/setmode', {
-		method: 'POST',
-		headers: {
-			'Content-Type': 'application/json',
-		},
-		body: JSON.stringify({ newmode : currentMode }),
-	})
-	.then(response => response.json())
-	.then(data => {
-		/* Do nothing: the state change is apparent to the user. */
-		console.log('Mode change request complete');
-	})
-	.catch(error => {
-		makeToastError('Unable to save state: ' + error.toString())
-	});
-}
-
-function switchTo(newMode) {
-	currentMode = newMode;
-	updateCurrentLimSliderForRemoteValue(currentLimMode[currentMode]);
-	currentLimVal = currentLimMode[currentMode];
-	console.log('Current mode limits: ', currentLimMode)
-	drawUI();
-	saveMode();
-	updateConfig();
-	saveState();
-	snapCurrent();
-}
-
-function windowSizeAdjust() {
-	// Responsive design: if window size < X pix, scale down clock
-	if (window.innerWidth < 850 || window.innerHeight < 850) {
-		// small clock
-		drawMobile = true;
-		canvas.width = canvasSmall;
-		canvas.height = canvasSmall;
-		centerX = canvas.width / 2;
-		centerY = canvas.height / 2;
-		document.body.style.zIndex = 1; // trigger layout recompute
-		drawUI();
-	} else {
-		// larger clock
-		drawMobile = false;
-		canvas.width = canvasLarge;
-		canvas.height = canvasLarge;
-		centerX = canvas.width / 2;
-		centerY = canvas.height / 2;
-		document.body.style.zIndex = 1; // trigger layout recompute
-		drawUI();
-	}
-}
-
-function updateStatus(once) {
-	console.log('updateStatus ' + once + ', ' + updateTick + '/' + updateFreq);
-	
-	if (once || ((updateTick % updateFreq) == 0)) {
-		updateTick++;
-	
-		fetch('/getstatus', {
-			method: 'GET'
-		})
-		.then(function(response) { return response.json(); })
-		.then(function(stat) {
-			chargerCommsOk = true;
-			updateFreq = 1;
-			
-			console.log(stat);
-			reqMissedResponses = 0;
-			
-			statusChargeVolt.innerHTML = Math.round(stat['eo_live_voltage'], 0) + "V";
-			statusChargeCurrent.innerHTML = Math.round(stat['eo_p1_current'], 0) + "/" + Math.round(stat['eo_amps_requested'], 0) + "A";
-			statusChargePower.innerHTML = stat['eo_power_delivered'] + "kW";
-			
-			// Would need translation eventually
-			if (!stat['eo_connected_to_controller']) {
-				statusWhatDoing.innerHTML = "Error (Controller Fault)";
-				statusWhatDoing.setAttribute("class", "");
-				statusWhatDoing.classList.add("status-item");
-				statusWhatDoing.classList.add("status-fault");
-			} else {
-				if (stat['eo_charger_state'] == 'idle') {
-					statusWhatDoing.innerHTML = "Idle";
-					statusWhatDoing.setAttribute("class", "");
-					statusWhatDoing.classList.add("status-item");
-					statusWhatDoing.classList.add("status-idle");
-				} else if (stat['eo_charger_state'] == 'plug-present') {
-					statusWhatDoing.innerHTML = "Waiting for Connection";
-					statusWhatDoing.setAttribute("class", "");
-					statusWhatDoing.classList.add("status-item");
-					statusWhatDoing.classList.add("status-paused-by-connection");
-				} else if (stat['eo_charger_state'] == 'car-connected') {
-					statusWhatDoing.innerHTML = "Waiting for Vehicle";
-					statusWhatDoing.setAttribute("class", "");
-					statusWhatDoing.classList.add("status-item");
-					statusWhatDoing.classList.add("status-paused-by-vehicle");
-				} else if (stat['eo_charger_state'] == 'mains-fault') {
-					statusWhatDoing.innerHTML = "Error";
-					statusWhatDoing.setAttribute("class", "");
-					statusWhatDoing.classList.add("status-item");
-					statusWhatDoing.classList.add("status-fault");
-				} else if (stat['eo_charger_state'] == 'charging' && stat['eo_amps_requested'] > 0) {
-					statusWhatDoing.innerHTML = "Charging";
-					statusWhatDoing.setAttribute("class", "");
-					statusWhatDoing.classList.add("status-item");
-					statusWhatDoing.classList.add("status-charging");
-				} else if (stat['eo_charger_state'] == 'charging' || stat['eo_charger_state'] == 'charge-complete' || stat['eo_charger_state'] == 'charge-suspended') {
-					// If car is still charging, show 'Pausing'
-					if (stat['eo_p1_current'] > 0) {
-						statusWhatDoing.innerHTML = "Pausing (Waiting for Vehicle)";
-						statusWhatDoing.setAttribute("class", "");
-						statusWhatDoing.classList.add("status-item");
-						statusWhatDoing.classList.add("status-paused-by-evse");
-					} else {
-						if (currentMode == "schedule") {
-							statusWhatDoing.innerHTML = "Paused (Awaiting Schedule)";
-							statusWhatDoing.setAttribute("class", "");
-							statusWhatDoing.classList.add("status-item");
-							statusWhatDoing.classList.add("status-paused-by-evse");
-						} else {
-							statusWhatDoing.innerHTML = "Paused";
-							statusWhatDoing.setAttribute("class", "");
-							statusWhatDoing.classList.add("status-item");
-							statusWhatDoing.classList.add("status-paused-by-evse");
-						}
-					}
-				} else {
-					statusWhatDoing.innerHTML = "Unknown";
-					statusWhatDoing.setAttribute("class", "");
-					statusWhatDoing.classList.add("status-item");
-				}
-			}
-			
-			statusInfo.style.visibility = 'visible';
-			drawUI();
-		})
-		.catch(error => {
-			console.log('Error fetching status: ', error);
-			reqMissedResponses++;
-			if (reqMissedResponses >= 10) {
-				console.log('Too many responses missed, backing off');
-				updateFreq = 10;  // Once every 10 calls check status until we get a response
-				chargerCommsOk = false;
-				drawUI();
-				return;
-			}
-		});
-	}
-}
-
-function updateConfig() {
-	fetch('/getconfig', {
-		method: 'GET'
-	})
-	.then(function(response) { return response.json(); })
-	.then(function(stat) {
-		firstPoll = true;
-		console.log('updateConfig');
-		console.log(stat);
-		
-		// Currently only support simple schedules
-		if (stat['scheduler']['schedule'].length > 0) {
-			dots[0].angle = parseTimeToAngle(stat['scheduler']['schedule'][0]['start']);
-			dots[1].angle = parseTimeToAngle(stat['scheduler']['schedule'][0]['end']);
-			console.log('Schedule set ', dots[0].angle, dots[1].angle);
-		} else {
-			console.log('Schedule is too short');
-		}
-		
-		currentLimMode['manual'] = stat?.['switch']?.amps ?? 0;
-		currentLimMode['schedule'] = stat?.scheduler?.schedule?.[0]?.amps ?? 0;
-		
-		manualOnState = stat?.switch?.on ?? false;
-		console.log('manualOnState is set to ', manualOnState);
-		
-		// determine the current mode; this is tracked in 'chargeroptions' module
-		currentMode = stat?.chargeroptions?.mode ?? 'manual';
-		console.log('current mode: ', currentMode);
-		
-		currentLimVal = currentLimMode[currentMode];
-		updateCurrentLimSliderForRemoteValue(currentLimVal);
-		
-		console.log('current limits: ', currentLimMode);
-		
-		drawUI();
-	})
-	.catch(error => {
-		console.log('Error fetching config: ', error);
-	});
-}
-
-addEventListener("resize", (event) => { windowSizeAdjust() })
-
-window.onload = function() {
-	const url = new URL(window.location.href);
-	const params = new URLSearchParams(url.search);
-
-	if (params.get('reloadtoast') != null) {
-		makeToast("openeo has restarted");
-	}
-}
-
-/* Initial state */
-updateConfig();
-snapCurrent();
-windowSizeAdjust();
-updateStatus(true);
-window.setInterval(() => { updateStatus(false); }, 1000);
-window.setInterval(() => { updateConfig(); }, 30000);  // Update the configuration every 30s, in case another user changes it
-drawUI();
-redrawModes();
-updateCurrentLimText();
-
-modeSwitchContainer.style.display = '';
->>>>>>> f35bbe79
+const canvas = document.getElementById("clockCanvas");
+const ctx = canvas.getContext("2d");
+const startText = document.getElementById("startTime");
+const endText = document.getElementById("endTime");
+const currentLimText = document.getElementById("currLim");
+const modeSwitchSchedule = document.getElementById("modeSwitchSchedule");
+const modeSwitchManual = document.getElementById("modeSwitchManual");
+const modeSwitchRemote = document.getElementById("modeSwitchRemote");
+const modeSwitchContainer = document.getElementById("modeSwitchContainer");
+const modeName = document.getElementById("modeName");
+const timeDisplay = document.getElementById("timeDisplay");
+const innerStateDisplay = document.getElementById("innerStateDisplay");
+const statusWhatDoing = document.getElementById("statusWhatDoing");
+const statusChargeCurrent = document.getElementById("statusChargeCurrent");
+const statusChargeVolt = document.getElementById("statusChargeVolt");
+const statusChargePower = document.getElementById("statusChargePower");
+const statusInfo = document.getElementById("statusInfo");
+
+let centerX = canvas.width / 2;
+let centerY = canvas.height / 2;
+let radiusLarge = 170;
+let radiusSmall = 100;
+let canvasLarge = 450;
+let canvasSmall = 250;
+let dragMode = 0;		// 0 = Not dragging, 1 = Dragging timer dot, 2 = Dragging current limit dot
+let dragging = null;		
+let drawMobile = false;
+
+let slideClickPosTol = 0.2;
+let swClickPosTol = 0.1;
+
+// dynamically computed
+let powerSwitchWidth = 0;
+let powerSwitchYPos = 0;
+let powerSwitchHeight = 0;
+let powerSwitchRounding = 0;
+
+let currentLimYRelPos = 0.4;
+let currentLimXRelPos = 0.55;
+
+let currentLimPos = 0.0;
+let currentLimVal = 0;
+
+let currentLimMode = { 'schedule' : 32, 'manual' : 32, 'remote' : -1 };
+
+const maxCurrentLim = 32;
+const minCurrentLim = 6;   // Defined by Type2 standard
+
+let currentMode = "manual";  // 'schedule', 'manual', 'remote'
+let manualOnState = false;
+
+let reqMissedResponses = 0;
+
+let updateTick = 0;
+let updateFreq = 1;
+
+let firstPoll = false;
+
+// assume charger comms start OK
+let chargerCommsOk = true;
+
+// Schedule is saved after no alterations to schedule for 5 seconds.
+const scheduleSaveAuto = 5000;
+
+function parseTimeToAngle(time) {
+	let hours = parseInt(time.substring(0, 2));
+	let minutes = parseInt(time.substring(2));
+	let totalMinutes = hours * 60 + minutes; 
+	return (totalMinutes / 1440) * 2 * Math.PI - Math.PI / 2;
+}
+
+let dots = [
+	{ angle: parseTimeToAngle("0000"), color: "#4dabf7" } ,
+	{ angle: parseTimeToAngle("0000"), color: "#f74d4d" }
+];
+
+let lastScheduleDots = window.structuredClone(dots);
+
+console.log("down");
+['mousedown','touchstart'].forEach(event=>
+	canvas.addEventListener(event, (e) => {
+		const { x, y } = getMousePos(e);
+		
+		if (currentMode == "schedule") {
+			dots.forEach((dot, index) => {
+				if (isInsideDot(x, y, dot.angle)) {
+					dragMode = 1;
+					dragging = index;
+					return;
+				}
+			});
+		}
+		
+		if (isInsideCurrentLimSlider(x, y, false) !== null) {
+			console.log("In slider range");
+			dragMode = 2;
+			dragging = null;
+		}
+	})
+);
+console.log("move");
+
+function mouseTouchArcEvent(e) {
+	const { x, y } = getMousePos(e);
+	dots[dragging].angle = Math.atan2(y - centerY, x - centerX);
+	drawUI();
+}
+
+function mouseTouchSliderEvent(e) {
+	const { x, y } = getMousePos(e);
+	let pos = isInsideCurrentLimSlider(x, y, true);
+	if (pos !== null) {
+		currentLimPos = pos;
+		updateCurrentLimText();
+		drawUI();
+	}
+}
+
+canvas.addEventListener("mousemove", (e) => {
+	if (dragMode == 1) {
+		mouseTouchArcEvent(e);
+	} else if (dragMode == 2) {
+		mouseTouchSliderEvent(e);
+	}
+});
+
+console.log("movetouch");
+canvas.addEventListener("touchmove", (e) => {
+	if (dragMode == 1 && currentMode == "schedule") {
+		e.preventDefault(); // Prevents scrolling
+		mouseTouchArcEvent(e);
+	} else if (dragMode == 2) {
+		e.preventDefault(); 
+		mouseTouchSliderEvent(e);
+	}
+}, { passive: false }); // Needed so you can call preventDefault
+
+console.log("up");
+
+['mouseup','touchend'].forEach(event=>
+	canvas.addEventListener(event, (e) => {
+		const { x, y } = getMousePos(e);
+		
+		if (dragMode == 1 && currentMode == "schedule") {
+			window.setTimeout(() => { saveSchedule(true); }, scheduleSaveAuto);
+		} else if (dragMode == 2) {
+			snapCurrent();
+			saveCurrentLimit();
+		}
+		
+		if (currentMode == "manual") {
+			if (isInsidePowerSwitch(x, y)) {
+				console.log("insidePowerSwitch state ", manualOnState);
+				manualOnState = !manualOnState;
+				console.log('Save state: power switch change');
+				saveState();
+				drawUI();
+			}
+		}
+		
+		dragMode = 0;
+		dragging = null
+	})
+);
+
+/* Icon event listeners */
+['mousedown','touchstart'].forEach(event=>
+	modeSwitchSchedule.addEventListener(event, () => {
+		switchTo("schedule")
+	})
+);
+['mousedown','touchstart'].forEach(event=>
+	modeSwitchManual.addEventListener(event, () => {
+		switchTo("manual")
+	})
+);
+
+/* Coming soon. */
+/*
+['mousedown','touchstart'].forEach(event=>
+	modeSwitchRemote.addEventListener(event, () => {
+		switchTo("remote")
+	})
+);
+*/
+
+function redrawModes() {
+	modeSwitchSchedule.classList.remove("disabled");
+	modeSwitchManual.classList.remove("disabled");
+	//modeSwitchRemote.classList.remove("disabled");
+	
+	if (chargerCommsOk) {
+		if (currentMode == "schedule") {
+			modeSwitchSchedule.classList.add("active");
+			modeSwitchManual.classList.remove("active");
+			//modeSwitchRemote.classList.remove("active");
+			modeName.innerHTML = "Schedule Mode";
+		} else if (currentMode == "manual") {
+			modeSwitchSchedule.classList.remove("active");
+			modeSwitchManual.classList.add("active");
+			//modeSwitchRemote.classList.remove("active");
+			modeName.innerHTML = "Manual Mode";
+		} else if (currentMode == "remote") {
+			modeSwitchSchedule.classList.remove("active");
+			modeSwitchManual.classList.remove("active");
+			//modeSwitchRemote.classList.add("active");
+			modeName.innerHTML = "Remote Function Mode";
+		}
+	} else {
+		modeSwitchSchedule.classList.remove("active");
+		modeSwitchManual.classList.remove("active");
+		//modeSwitchRemote.classList.remove("active");
+		modeSwitchSchedule.classList.add("disabled");
+		modeSwitchManual.classList.add("disabled");
+		//modeSwitchRemote.classList.add("disabled");
+		modeName.innerHTML = "Charger Unreachable";
+	}
+}
+
+function getRadius() {
+	if (drawMobile)
+		return radiusSmall;
+	else
+		return radiusLarge;
+}
+
+function isInsideCurrentLimSlider(x, y, ignoreY) {
+	radius = getRadius();
+	x0 = centerX - (radius*currentLimXRelPos) - (radius*slideClickPosTol);
+	xs = centerX - (radius*currentLimXRelPos);
+	x1 = centerX + (radius*currentLimXRelPos) + (radius*slideClickPosTol);
+	xe = centerX + (radius*currentLimXRelPos);
+	y0 = centerY + (radius*currentLimYRelPos) - (radius*slideClickPosTol);
+	y1 = centerY + (radius*currentLimYRelPos) + (radius*slideClickPosTol);
+	
+	if (x >= x0 && x <= x1) {
+		if (ignoreY || (y >= y0 && y <= y1)) {
+			// return the clamped fractional position on the slider
+			return clamp((x - xs) / (xe - xs), 0, 1);
+		}
+	}
+	
+	return null;
+}
+
+function isInsidePowerSwitch(x, y) {
+	radius = getRadius();
+	x0 = centerX - (powerSwitchWidth/2) - (radius*swClickPosTol);
+	y0 = centerY - powerSwitchYPos - (radius*swClickPosTol)
+	x1 = centerX + (powerSwitchWidth/2) + (radius*swClickPosTol);
+	y1 = centerY - powerSwitchYPos + powerSwitchHeight + (radius*swClickPosTol);
+	
+	return (x >= x0 && x <= x1 && y >= y0 && y <= y1);
+}
+
+function updateCurrentLimSliderForRemoteValue(remVal) {
+	console.log('updateCurrentLimSliderForRemoteValue value ' + remVal);
+	currentLimPos = (remVal - minCurrentLim) / (maxCurrentLim - minCurrentLim);
+	currentLimPos = clamp(currentLimPos, 0, 1);
+	currentLimVal = remVal;
+	updateCurrentLimText();
+}
+
+function updateCurrentLimText() {
+	tempLimVal = Math.floor(minCurrentLim + ((maxCurrentLim - minCurrentLim) * currentLimPos));
+	console.log('updateCurrentLimText value ' + tempLimVal + ' curPos ' + currentLimPos);
+	currentLimText.innerHTML = tempLimVal.toString() + "A";
+}
+
+function snapCurrent() {
+	currentLimVal = minCurrentLim + Math.floor((maxCurrentLim - minCurrentLim) * currentLimPos);
+	currentLimMode[currentMode] = currentLimVal;
+	console.log('New current limit for mode ', currentMode, ' is ', currentLimVal);
+	
+	currentLimPos = (currentLimVal - minCurrentLim) / (maxCurrentLim - minCurrentLim);
+	updateCurrentLimText();
+	console.log('Save state: current limit');
+	saveState();
+	drawUI();
+	updateStatus();
+	
+	canvas.style.visibility = 'visible';
+}
+
+function isInsideDot(x, y, angle) {
+	radius = getRadius();
+	const dotX = centerX + radius * Math.cos(angle);
+	const dotY = centerY + radius * Math.sin(angle);
+	return Math.hypot(x - dotX, y - dotY) < 15;
+}
+
+function angleToTime(angle) {
+	let totalMinutes = Math.floor(((angle + Math.PI / 2) / (2 * Math.PI)) * 1440) % 1440;
+	if (totalMinutes < 0) totalMinutes += 1440;
+	let hours = Math.floor(totalMinutes / 60);
+	let minutes = totalMinutes % 60;
+	
+	// time adjustment has a 5 minute resolution
+	minutes = minutes - (minutes % 5);
+	
+	return hours.toString().padStart(2, '0') + minutes.toString().padStart(2, '0');
+}
+
+function clamp(num, min, max) {
+  return num <= min 
+    ? min 
+    : num >= max 
+      ? max 
+      : num
+}
+
+function normalizeAngle(angle) {
+    // Normalize angle to [0, 2π)
+    return (angle % (2 * Math.PI) + 2 * Math.PI) % (2 * Math.PI);
+}
+
+function drawUI() {
+	redrawModes();
+	
+	if (currentMode == "schedule") {
+		drawClock();
+		drawCurrentLimit();
+	} else if (currentMode == "manual") {
+		drawPowerSwitch();
+		drawCurrentLimit();
+	} else if (currentMode == "remote") {
+		drawRemoteMode();
+		drawCurrentLimit();
+	}
+}
+
+function drawClock() {
+	radius = getRadius();
+	ctx.clearRect(0, 0, canvas.width, canvas.height);
+	ctx.beginPath();
+	ctx.arc(centerX, centerY, radius, 0, Math.PI * 2);
+	ctx.strokeStyle = "white";
+	ctx.lineWidth = 4;
+	ctx.stroke();
+	
+	// @TODO: rework this into a conic gradient around the centre of the arc?
+	const gradient = ctx.createLinearGradient(
+		centerX + radius * Math.cos(dots[0].angle),
+		centerY + radius * Math.sin(dots[0].angle),
+		centerX + radius * Math.cos(dots[1].angle),
+		centerY + radius * Math.sin(dots[1].angle)
+	);
+	gradient.addColorStop(0, dots[0].color);
+	gradient.addColorStop(1, dots[1].color);
+	
+	ctx.beginPath();
+	ctx.strokeStyle = gradient;
+	ctx.lineWidth = 10;
+	ctx.arc(centerX, centerY, radius, dots[0].angle, dots[1].angle, false);
+	ctx.stroke();
+	
+	dots.forEach((dot) => {{
+		const dotX = centerX + radius * Math.cos(dot.angle);
+		const dotY = centerY + radius * Math.sin(dot.angle);
+		ctx.beginPath();
+		ctx.arc(dotX, dotY, 12, 0, Math.PI * 2);
+		ctx.fillStyle = dot.color;
+		ctx.fill();
+	}});
+
+	timeDisplay.style.visibility = 'visible';
+	innerStateDisplay.style.visibility = 'hidden';
+	
+	startText.innerHTML = angleToTime(dots[0].angle);
+	endText.innerHTML = angleToTime(dots[1].angle);
+}
+
+function drawPowerSwitch() {
+	radius = getRadius();
+	
+	powerSwitchWidth = radius*1.0;
+	powerSwitchYPos = radius*0.6;
+	powerSwitchHeight = radius*0.40;
+	powerSwitchRounding = powerSwitchHeight/2;
+	
+	ctx.clearRect(0, 0, canvas.width, canvas.height);
+	
+	// Background and border goes 'green' when on
+	if (manualOnState) {
+		ctx.fillStyle = "#44aa44";
+		ctx.strokeStyle = "#44ff44";
+	} else {
+		ctx.fillStyle = "#333333";
+		ctx.strokeStyle = "#aaaaaa";
+	}
+	
+	ctx.lineWidth = 2;
+	ctx.beginPath();
+	ctx.roundRect(centerX - (powerSwitchWidth/2), centerY - powerSwitchYPos, powerSwitchWidth, powerSwitchHeight, powerSwitchRounding);
+	ctx.stroke();
+	ctx.fill();
+	
+	// Draw 'ON' or 'OFF' position.
+	// Follow Apple style: off to the left, on to the right.
+	circlePadding = 4;
+	circleRadius = (powerSwitchHeight / 2) - circlePadding;
+	
+	if (manualOnState)
+		circleX = centerX + (powerSwitchWidth/2) - circleRadius - circlePadding;
+	else
+		circleX = centerX - (powerSwitchWidth/2) + circleRadius + circlePadding;
+	
+	circleY = centerY - powerSwitchYPos + (powerSwitchHeight / 2);
+	
+	ctx.lineWidth = 1;
+	ctx.strokeStyle = "#aaaaaa";
+	ctx.fillStyle = "#dddddd";
+	
+	ctx.beginPath();
+	ctx.arc(circleX, circleY, circleRadius, 0, 2 * Math.PI);
+	ctx.stroke();
+	ctx.fill();
+
+	timeDisplay.style.visibility = 'hidden';
+	innerStateDisplay.style.visibility = 'visible';
+	
+	if (manualOnState)
+		innerStateDisplay.innerHTML = '<p>Charging Enabled</p>';
+	else
+		innerStateDisplay.innerHTML = '<p>Charging Disabled</p>';
+}
+
+function drawRemoteMode() {
+	ctx.clearRect(0, 0, canvas.width, canvas.height);
+	innerStateDisplay.innerHTML = '<p>Remote Mode</p><p>3 Modules Enabled</p>';
+	
+	timeDisplay.style.visibility = 'hidden';
+	innerStateDisplay.style.visibility = 'visible';
+}
+
+function drawCurrentLimit() {
+	radius = getRadius();
+	let x0 = centerX - (radius*currentLimXRelPos);
+	let x1 = centerX + (radius*currentLimXRelPos);
+	let y = centerY + (radius*currentLimYRelPos);
+	
+	radius = getRadius();
+	ctx.beginPath();
+	ctx.moveTo(x0, y);
+	ctx.lineTo(x0 + (currentLimPos * (x1 - x0)), y);
+	ctx.strokeStyle = "#ffffff";
+	ctx.lineWidth = 4;
+	ctx.stroke();
+	ctx.beginPath();
+	ctx.lineTo(x0 + (currentLimPos * (x1 - x0)), y);
+	ctx.lineTo(x1, y);
+	ctx.strokeStyle = "#888888";
+	ctx.lineWidth = 4;
+	ctx.stroke();
+	
+	ctx.beginPath();
+	ctx.lineWidth = 0;
+	ctx.strokeStyle = "#ffffff";
+	ctx.arc(x0 + (currentLimPos * (x1 - x0)), y, 5, 0, Math.PI * 2);
+	ctx.fillStyle = "#ffffff";
+	ctx.fill();
+	ctx.stroke();
+}
+
+function saveSchedule(report) {
+	const start = angleToTime(dots[0].angle);
+	const end = angleToTime(dots[1].angle);
+	
+	console.log('Going to save schedule ' + start + ' ' + end);
+	console.log('LastSchedule ' + JSON.stringify(lastScheduleDots));
+	
+	fetch('/setconfig', {
+		method: 'POST',
+		headers: {
+			'Content-Type': 'application/json',
+		},
+		body: JSON.stringify({ scheduler: { schedule: [{ start: start, end: end, amps : currentLimMode['schedule'] }]}}),
+	})
+	.then(response => response.json())
+	.then(data => {
+		if (report) {
+			makeToast('Saved new schedule');
+		}
+	})
+	.catch(error => {
+		makeToastError('Unable to save state: no response from charger');
+	});
+}
+
+function saveState() {
+	const start = angleToTime(dots[0].angle);
+	const end = angleToTime(dots[1].angle);
+	
+	if (!firstPoll) {
+		console.log('Not saving state as first config poll not done');
+		return;
+	}
+	
+	console.log('Going to save state');
+	
+	switch_enabled = 0;
+	schedule_enabled = 0;
+	
+	if (currentMode == "manual")
+		switch_enabled = 1;
+	if (currentMode == "schedule")
+		schedule_enabled = 1;
+	
+	fetch('/setconfig', {
+		method: 'POST',
+		headers: {
+			'Content-Type': 'application/json',
+		},
+		body: JSON.stringify({ "switch" : { enabled : switch_enabled, on : manualOnState, amps : currentLimMode['manual'] }, 
+		                       //"scheduler" : { enabled : schedule_enabled, amps : currentLimVal, schedule : [{ start : start, end : end }]}
+							 }),
+	})
+	.then(response => response.json())
+	.then(data => {
+		// Do nothing: the state change is apparent to the user.
+	})
+	.catch(error => {
+		makeToastError('Unable to save state: ' + error.toString())
+	});
+	
+	// Update the status quickly after for user feedback (Set two requests so we catch the edge)
+	// @FUTURE: this is really hacky because the internal state of the charger only updates once per second
+	window.setTimeout(() => { updateStatus(true); }, 500);
+	window.setTimeout(() => { updateStatus(true); }, 1500);
+}
+
+function saveCurrentLimit() {
+	if (currentMode == "schedule")
+		saveSchedule(false);
+	else if (currentMode == "manual")
+		saveState();
+	else
+		console.log('Not implemented saving current limit for mode ', currentMode);
+}
+
+function saveMode() {
+	console.log('saveMode(' + currentMode + ')');
+	
+	/* This has a specific endpoint because it has side effects. */
+	fetch('/setmode', {
+		method: 'POST',
+		headers: {
+			'Content-Type': 'application/json',
+		},
+		body: JSON.stringify({ newmode : currentMode }),
+	})
+	.then(response => response.json())
+	.then(data => {
+		/* Do nothing: the state change is apparent to the user. */
+		console.log('Mode change request complete');
+	})
+	.catch(error => {
+		makeToastError('Unable to save state: ' + error.toString())
+	});
+}
+
+function switchTo(newMode) {
+	currentMode = newMode;
+	updateCurrentLimSliderForRemoteValue(currentLimMode[currentMode]);
+	currentLimVal = currentLimMode[currentMode];
+	console.log('Current mode limits: ', currentLimMode)
+	drawUI();
+	saveMode();
+	updateConfig();
+	saveState();
+	snapCurrent();
+}
+
+function windowSizeAdjust() {
+	// Responsive design: if window size < X pix, scale down clock
+	if (window.innerWidth < 850 || window.innerHeight < 850) {
+		// small clock
+		drawMobile = true;
+		canvas.width = canvasSmall;
+		canvas.height = canvasSmall;
+		centerX = canvas.width / 2;
+		centerY = canvas.height / 2;
+		document.body.style.zIndex = 1; // trigger layout recompute
+		drawUI();
+	} else {
+		// larger clock
+		drawMobile = false;
+		canvas.width = canvasLarge;
+		canvas.height = canvasLarge;
+		centerX = canvas.width / 2;
+		centerY = canvas.height / 2;
+		document.body.style.zIndex = 1; // trigger layout recompute
+		drawUI();
+	}
+}
+
+function updateStatus(once) {
+	console.log('updateStatus ' + once + ', ' + updateTick + '/' + updateFreq);
+	
+	if (once || ((updateTick % updateFreq) == 0)) {
+		updateTick++;
+	
+		fetch('/getstatus', {
+			method: 'GET'
+		})
+		.then(function(response) { return response.json(); })
+		.then(function(stat) {
+			chargerCommsOk = true;
+			updateFreq = 1;
+			
+			console.log(stat);
+			reqMissedResponses = 0;
+			
+			statusChargeVolt.innerHTML = Math.round(stat['eo_live_voltage'], 0) + "V";
+			statusChargeCurrent.innerHTML = Math.round(stat['eo_p1_current'], 0) + "/" + Math.round(stat['eo_amps_requested'], 0) + "A";
+			statusChargePower.innerHTML = stat['eo_power_delivered'] + "kW";
+			
+			// Would need translation eventually
+			if (!stat['eo_connected_to_controller']) {
+				statusWhatDoing.innerHTML = "Error (Controller Fault)";
+				statusWhatDoing.setAttribute("class", "");
+				statusWhatDoing.classList.add("status-item");
+				statusWhatDoing.classList.add("status-fault");
+			} else {
+				if (stat['eo_charger_state'] == 'idle') {
+					statusWhatDoing.innerHTML = "Idle";
+					statusWhatDoing.setAttribute("class", "");
+					statusWhatDoing.classList.add("status-item");
+					statusWhatDoing.classList.add("status-idle");
+				} else if (stat['eo_charger_state'] == 'plug-present') {
+					statusWhatDoing.innerHTML = "Waiting for Connection";
+					statusWhatDoing.setAttribute("class", "");
+					statusWhatDoing.classList.add("status-item");
+					statusWhatDoing.classList.add("status-paused-by-connection");
+				} else if (stat['eo_charger_state'] == 'car-connected') {
+					statusWhatDoing.innerHTML = "Waiting for Vehicle";
+					statusWhatDoing.setAttribute("class", "");
+					statusWhatDoing.classList.add("status-item");
+					statusWhatDoing.classList.add("status-paused-by-vehicle");
+				} else if (stat['eo_charger_state'] == 'mains-fault') {
+					statusWhatDoing.innerHTML = "Error";
+					statusWhatDoing.setAttribute("class", "");
+					statusWhatDoing.classList.add("status-item");
+					statusWhatDoing.classList.add("status-fault");
+				} else if (stat['eo_charger_state'] == 'charging' && stat['eo_amps_requested'] > 0) {
+					statusWhatDoing.innerHTML = "Charging";
+					statusWhatDoing.setAttribute("class", "");
+					statusWhatDoing.classList.add("status-item");
+					statusWhatDoing.classList.add("status-charging");
+				} else if (stat['eo_charger_state'] == 'charging' || stat['eo_charger_state'] == 'charge-complete' || stat['eo_charger_state'] == 'charge-suspended') {
+					// If car is still charging, show 'Pausing'
+					if (stat['eo_p1_current'] > 0) {
+						statusWhatDoing.innerHTML = "Pausing (Waiting for Vehicle)";
+						statusWhatDoing.setAttribute("class", "");
+						statusWhatDoing.classList.add("status-item");
+						statusWhatDoing.classList.add("status-paused-by-evse");
+					} else {
+						if (currentMode == "schedule") {
+							statusWhatDoing.innerHTML = "Paused (Awaiting Schedule)";
+							statusWhatDoing.setAttribute("class", "");
+							statusWhatDoing.classList.add("status-item");
+							statusWhatDoing.classList.add("status-paused-by-evse");
+						} else {
+							statusWhatDoing.innerHTML = "Paused";
+							statusWhatDoing.setAttribute("class", "");
+							statusWhatDoing.classList.add("status-item");
+							statusWhatDoing.classList.add("status-paused-by-evse");
+						}
+					}
+				} else {
+					statusWhatDoing.innerHTML = "Unknown";
+					statusWhatDoing.setAttribute("class", "");
+					statusWhatDoing.classList.add("status-item");
+				}
+			}
+			
+			statusInfo.style.visibility = 'visible';
+			drawUI();
+		})
+		.catch(error => {
+			console.log('Error fetching status: ', error);
+			reqMissedResponses++;
+			if (reqMissedResponses >= 10) {
+				console.log('Too many responses missed, backing off');
+				updateFreq = 10;  // Once every 10 calls check status until we get a response
+				chargerCommsOk = false;
+				drawUI();
+				return;
+			}
+		});
+	}
+}
+
+function updateConfig() {
+	fetch('/getconfig', {
+		method: 'GET'
+	})
+	.then(function(response) { return response.json(); })
+	.then(function(stat) {
+		firstPoll = true;
+		console.log('updateConfig');
+		console.log(stat);
+		
+		// Currently only support simple schedules
+		if (stat['scheduler']['schedule'].length > 0) {
+			dots[0].angle = parseTimeToAngle(stat['scheduler']['schedule'][0]['start']);
+			dots[1].angle = parseTimeToAngle(stat['scheduler']['schedule'][0]['end']);
+			console.log('Schedule set ', dots[0].angle, dots[1].angle);
+		} else {
+			console.log('Schedule is too short');
+		}
+		
+		currentLimMode['manual'] = stat?.['switch']?.amps ?? 0;
+		currentLimMode['schedule'] = stat?.scheduler?.schedule?.[0]?.amps ?? 0;
+		
+		manualOnState = stat?.switch?.on ?? false;
+		console.log('manualOnState is set to ', manualOnState);
+		
+		// determine the current mode; this is tracked in 'chargeroptions' module
+		currentMode = stat?.chargeroptions?.mode ?? 'manual';
+		console.log('current mode: ', currentMode);
+		
+		currentLimVal = currentLimMode[currentMode];
+		updateCurrentLimSliderForRemoteValue(currentLimVal);
+		
+		console.log('current limits: ', currentLimMode);
+		
+		drawUI();
+	})
+	.catch(error => {
+		console.log('Error fetching config: ', error);
+	});
+}
+
+addEventListener("resize", (event) => { windowSizeAdjust() })
+
+window.onload = function() {
+	const url = new URL(window.location.href);
+	const params = new URLSearchParams(url.search);
+
+	if (params.get('reloadtoast') != null) {
+		makeToast("openeo has restarted");
+	}
+}
+
+/* Initial state */
+updateConfig();
+snapCurrent();
+windowSizeAdjust();
+updateStatus(true);
+window.setInterval(() => { updateStatus(false); }, 1000);
+window.setInterval(() => { updateConfig(); }, 30000);  // Update the configuration every 30s, in case another user changes it
+drawUI();
+redrawModes();
+updateCurrentLimText();
+
+modeSwitchContainer.style.display = '';
 modeSwitchContainer.style.visibility = 'visible';