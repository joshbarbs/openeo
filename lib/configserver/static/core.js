--- conflicted
+++ resolved
@@ -1,115 +1,66 @@
-<<<<<<< HEAD
-const toastMsgContainer = document.getElementById("toastMsgContainer");
-const toastMsg = document.getElementById("toastMsg");
-const evseName = document.getElementById("evseName");
-
-function fadeToast() {
-	if (toastMsgContainer.style.opacity < 0.3) {
-		toastMsgContainer.style.opacity = 0;
-	} else {
-		toastMsgContainer.style.opacity -= toastFadeRate;
-		window.setTimeout(fadeToast, toastFadePeriod);
-	}
-}
-
-function makeToastError(msg) {
-	toastMsg.innerHTML = msg;
-	toastMsg.classList.add("toast-msg-error");
-	toastMsgContainer.style.visibility = 'visible';
-	toastMsgContainer.style.opacity = 1.0;
-	window.setTimeout(fadeToast, toastFadePeriod);
-}
-
-function makeToast(msg) {
-	toastMsg.innerHTML = msg;
-	toastMsg.classList.remove("toast-msg-error");
-	toastMsgContainer.style.visibility = 'visible';
-	toastMsgContainer.style.opacity = 1.0;
-	window.setTimeout(fadeToast, toastFadePeriod);
-}
-
-function getMousePos(e) {
-	/* Get mouse or touchscreen position according to passed event */
-	let clientX, clientY;
-	
-	if (e.touches && e.touches.length > 0) {
-		clientX = e.touches[0].clientX;
-		clientY = e.touches[0].clientY;
-	} else {
-		clientX = e.clientX;
-		clientY = e.clientY;
-	}
-
-	const rect = canvas.getBoundingClientRect();
-	return { x: clientX - rect.left, y: clientY - rect.top };
-}
-
-evseName.innerHTML = 'Main Charger';
-=======
-const toastMsgContainer = document.getElementById("toastMsgContainer");
-const toastMsg = document.getElementById("toastMsg");
-const evseName = document.getElementById("evseName");
-const burgerIcon = document.getElementById("burgerIcon");
-const burgerMenu = document.getElementById("burgerMenu");
-
-const toastFadeRate = 0.01;
-const toastFadePeriod = 100;
-
-let burgerMenuVisible = false;
-
-['touchstart', 'mousedown'].forEach(event=>
-	burgerIcon.addEventListener(event, (e) => {
-		e.preventDefault(); // prevent duplicate events
-		if (burgerMenuVisible) {
-			burgerMenuVisible = false;
-			burgerIcon.classList.remove("burger-icon-selected");
-			burgerMenu.style.display = 'none';
-		} else {
-			burgerMenuVisible = true;
-			burgerIcon.classList.add("burger-icon-selected");
-			burgerMenu.style.display = 'block';
-		}
-	}
-));
-
-function fadeToast() {
-	if (toastMsgContainer.style.opacity < 0.3) {
-		toastMsgContainer.style.opacity = 0;
-	} else {
-		toastMsgContainer.style.opacity -= toastFadeRate;
-		window.setTimeout(fadeToast, toastFadePeriod);
-	}
-}
-
-function makeToastError(msg) {
-	toastMsg.innerHTML = msg;
-	toastMsg.classList.add("toast-msg-error");
-	toastMsgContainer.style.visibility = 'visible';
-	toastMsgContainer.style.opacity = 1.0;
-	window.setTimeout(fadeToast, toastFadePeriod);
-}
-
-function makeToast(msg) {
-	toastMsg.innerHTML = msg;
-	toastMsg.classList.remove("toast-msg-error");
-	toastMsgContainer.style.visibility = 'visible';
-	toastMsgContainer.style.opacity = 1.0;
-	window.setTimeout(fadeToast, toastFadePeriod);
-}
-
-function getMousePos(e) {
-	/* Get mouse or touchscreen position according to passed event */
-	let clientX, clientY;
-	
-	if (e.touches && e.touches.length > 0) {
-		clientX = e.touches[0].clientX;
-		clientY = e.touches[0].clientY;
-	} else {
-		clientX = e.clientX;
-		clientY = e.clientY;
-	}
-
-	const rect = canvas.getBoundingClientRect();
-	return { x: clientX - rect.left, y: clientY - rect.top };
-}
->>>>>>> f35bbe79
+const toastMsgContainer = document.getElementById("toastMsgContainer");
+const toastMsg = document.getElementById("toastMsg");
+const evseName = document.getElementById("evseName");
+const burgerIcon = document.getElementById("burgerIcon");
+const burgerMenu = document.getElementById("burgerMenu");
+
+const toastFadeRate = 0.01;
+const toastFadePeriod = 100;
+
+let burgerMenuVisible = false;
+
+['touchstart', 'mousedown'].forEach(event=>
+	burgerIcon.addEventListener(event, (e) => {
+		e.preventDefault(); // prevent duplicate events
+		if (burgerMenuVisible) {
+			burgerMenuVisible = false;
+			burgerIcon.classList.remove("burger-icon-selected");
+			burgerMenu.style.display = 'none';
+		} else {
+			burgerMenuVisible = true;
+			burgerIcon.classList.add("burger-icon-selected");
+			burgerMenu.style.display = 'block';
+		}
+	}
+));
+
+function fadeToast() {
+	if (toastMsgContainer.style.opacity < 0.3) {
+		toastMsgContainer.style.opacity = 0;
+	} else {
+		toastMsgContainer.style.opacity -= toastFadeRate;
+		window.setTimeout(fadeToast, toastFadePeriod);
+	}
+}
+
+function makeToastError(msg) {
+	toastMsg.innerHTML = msg;
+	toastMsg.classList.add("toast-msg-error");
+	toastMsgContainer.style.visibility = 'visible';
+	toastMsgContainer.style.opacity = 1.0;
+	window.setTimeout(fadeToast, toastFadePeriod);
+}
+
+function makeToast(msg) {
+	toastMsg.innerHTML = msg;
+	toastMsg.classList.remove("toast-msg-error");
+	toastMsgContainer.style.visibility = 'visible';
+	toastMsgContainer.style.opacity = 1.0;
+	window.setTimeout(fadeToast, toastFadePeriod);
+}
+
+function getMousePos(e) {
+	/* Get mouse or touchscreen position according to passed event */
+	let clientX, clientY;
+	
+	if (e.touches && e.touches.length > 0) {
+		clientX = e.touches[0].clientX;
+		clientY = e.touches[0].clientY;
+	} else {
+		clientX = e.clientX;
+		clientY = e.clientY;
+	}
+
+	const rect = canvas.getBoundingClientRect();
+	return { x: clientX - rect.left, y: clientY - rect.top };
+}