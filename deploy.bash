<<<<<<< HEAD
#!/usr/bin/bash
=======
#!/usr/bin/bash 
>>>>>>> f35bbe79
# Usage: ./deploy.bash [version]
# If a version is supplied, download the corresponding release from minceheid/openeo
# Otherwise, download the main branch from minceheid/openeo

if [ -n "$1" ]; then
    VERSION="$1"
    ZIP_URL="https://github.com/minceheid/openeo/releases/download/${VERSION}/openeo-${VERSION}.zip"
    ZIP_FILE="openeo-${VERSION}.zip"
    wget "$ZIP_URL" -O "$ZIP_FILE"
    unzip "$ZIP_FILE" -d "openeo-${VERSION}"
    # The crontab will allow openeo to start automatically at boot
    echo "@reboot openeo-${VERSION}/boot.bash" >/tmp/crontab 
<<<<<<< HEAD
else
    BRANCH=main
    wget https://github.com/minceheid/openeo/archive/refs/heads/$BRANCH.zip -O main.zip
    unzip main.zip
    mv openeo-$BRANCH openeo
    # The crontab will allow openeo to start automatically at boot
    echo "@reboot openeo/boot.bash" >/tmp/crontab 
fi

crontab /tmp/crontab
=======

elif [ ! -n "$NODOWNLOAD" ]; then
    # Let us set BRANCH from environment variable. This can help us test
    if [ ! -n "$BRANCH" ]; then
        BRANCH=main
    fi
    rm -rf openeo-${BRANCH}
    curl -L https://github.com/minceheid/openeo/archive/refs/heads/${BRANCH}.tar.gz | tar xvzf -

    if [ -d openeo ]; then
        # Not the first deployment, so we need to preserve the config.json
        if [ -f openeo/config.json ]; then
            echo "Preserving config.json"
            cp openeo/config.json openeo-${BRANCH}/
        fi
        # Delete old archive area
        rm -rf openeo.old
        mv openeo openeo.old
        mv openeo-${BRANCH} openeo

        # we have also updated the deployment, so this deploy script itself might have changed,
        # so we need to call the new one, but tell it that we don't want to download
        # the software yet again
        echo "Relaunching to complete"
        BRANCH=$BRANCH NODOWNLOAD=1 ~/openeo/deploy.bash
        exit $?
    else
        mv openeo-${BRANCH} openeo
    fi
fi

##############################################
# All actions from here must be repeatable. If we're updating a config file,
# ensure that we're not just appending it, but refreshing it completely leaving it
# in a workable state

##############################################
# The crontab will allow openeo to start automatically at boot
# Also add crontab entry to redeploy

TMP_CRONTAB=/tmp/crontab.$$

if [ ! -n "$1" ]; then
    DAY=$(( $RANDOM % 7 ))
    HOUR=$(( $RANDOM % 5 + 9 ))
    MINUTE=$(( $RANDOM % 60 ))
    echo "$MINUTE $HOUR * * $DAY BRANCH=$BRANCH openeo/deploy.bash" >$TMP_CRONTAB
fi

echo "@reboot openeo/boot.bash" >>$TMP_CRONTAB
crontab $TMP_CRONTAB
>>>>>>> f35bbe79

# Install prereq packages
sudo apt-get install -y python3-serial python3-websockets python3-jsonschema python3-jinja2

# Update the SPI config
sudo cp /boot/firmware/config.txt /tmp/config.txt
sudo sh -c 'sed "s/#dtparam=spi=on/dtparam=spi=on/" </tmp/config.txt >/boot/firmware/config.txt'

echo If you hava previous config.json, please copy it to the new openeo directory.<|MERGE_RESOLUTION|>--- conflicted
+++ resolved
@@ -1,8 +1,4 @@
-<<<<<<< HEAD
-#!/usr/bin/bash
-=======
 #!/usr/bin/bash 
->>>>>>> f35bbe79
 # Usage: ./deploy.bash [version]
 # If a version is supplied, download the corresponding release from minceheid/openeo
 # Otherwise, download the main branch from minceheid/openeo
@@ -15,18 +11,6 @@
     unzip "$ZIP_FILE" -d "openeo-${VERSION}"
     # The crontab will allow openeo to start automatically at boot
     echo "@reboot openeo-${VERSION}/boot.bash" >/tmp/crontab 
-<<<<<<< HEAD
-else
-    BRANCH=main
-    wget https://github.com/minceheid/openeo/archive/refs/heads/$BRANCH.zip -O main.zip
-    unzip main.zip
-    mv openeo-$BRANCH openeo
-    # The crontab will allow openeo to start automatically at boot
-    echo "@reboot openeo/boot.bash" >/tmp/crontab 
-fi
-
-crontab /tmp/crontab
-=======
 
 elif [ ! -n "$NODOWNLOAD" ]; then
     # Let us set BRANCH from environment variable. This can help us test
@@ -63,28 +47,9 @@
 # ensure that we're not just appending it, but refreshing it completely leaving it
 # in a workable state
 
-##############################################
-# The crontab will allow openeo to start automatically at boot
-# Also add crontab entry to redeploy
-
-TMP_CRONTAB=/tmp/crontab.$$
-
-if [ ! -n "$1" ]; then
-    DAY=$(( $RANDOM % 7 ))
-    HOUR=$(( $RANDOM % 5 + 9 ))
-    MINUTE=$(( $RANDOM % 60 ))
-    echo "$MINUTE $HOUR * * $DAY BRANCH=$BRANCH openeo/deploy.bash" >$TMP_CRONTAB
-fi
-
-echo "@reboot openeo/boot.bash" >>$TMP_CRONTAB
-crontab $TMP_CRONTAB
->>>>>>> f35bbe79
-
 # Install prereq packages
 sudo apt-get install -y python3-serial python3-websockets python3-jsonschema python3-jinja2
 
 # Update the SPI config
 sudo cp /boot/firmware/config.txt /tmp/config.txt
-sudo sh -c 'sed "s/#dtparam=spi=on/dtparam=spi=on/" </tmp/config.txt >/boot/firmware/config.txt'
-
-echo If you hava previous config.json, please copy it to the new openeo directory.+sudo sh -c 'sed "s/#dtparam=spi=on/dtparam=spi=on/" </tmp/config.txt >/boot/firmware/config.txt'